import type {eventWithTime} from 'rrweb/typings/types';

import type {RawCrumb} from 'sentry/types/breadcrumbs';

// Keep this in sync with the backend blueprint
// "ReplayRecord" is distinct from the common: "replay = new ReplayReader()"
export type ReplayRecord = {
  countErrors: number;
  countSegments: number;
  countUrls: number;
  dist: null | string;
  duration: number;
  environment: null | string;
<<<<<<< HEAD
  finished_at: Date;
  longest_transaction: number;
=======
  errorIds: string[];
  finishedAt: Date; // API will send a string, needs to be hydrated
  longestTransaction: number;
>>>>>>> de578539
  platform: string;
  projectId: string;
  projectSlug: string;
  release: null | string;
<<<<<<< HEAD
  replay_id: string;
  sdk_name: string;
  sdk_version: string;
  started_at: Date;
=======
  replayId: string;
  sdkName: string;
  sdkVersion: string;
  startedAt: Date; // API will send a string, needs to be hydrated
>>>>>>> de578539
  tags: Record<string, string>;
  title: string;
  traceIds: string[];
  urls: string[];
  user: {
    email: null | string;
    id: null | string;
    ipAddress: null | string;
    name: null | string;
  };
  userAgent: string;
};

export type ReplaySegment = {
  date_added: string;
  project_id: number;
  replay_id: string;
  segment_id: number;
};

export type ReplayDiscoveryListItem = {
  eventID: string;
  id: string;
  project: string;
  timestamp: string;
  url: string;
  'user.display': string;
  'user.email': string;
  'user.id': string;
  'user.ip_address': string;
  'user.name': string;
  'user.username': string;
};

/**
 * Highlight Replay Plugin types
 */
export interface Highlight {
  nodeId: number;
  text: string;
  color?: string;
}

export type RecordingEvent = eventWithTime;

export interface ReplaySpan<T = Record<string, any>> {
  data: T;
  endTimestamp: number;
  op: string;
  startTimestamp: number;
  description?: string;
}

export type MemorySpanType = ReplaySpan<{
  memory: {
    jsHeapSizeLimit: number;
    totalJSHeapSize: number;
    usedJSHeapSize: number;
  };
}>;

export type ReplayCrumb = RawCrumb & {
  /**
   * Replay crumbs are unprocessed and come in as unix timestamp in seconds
   */
  timestamp: number;
};

/**
 * This is a result of a custom discover query
 */
export interface ReplayError {
  ['error.type']: string;
  ['error.value']: string;
  id: string;
  ['issue.id']: number;
  ['project.name']: string;
  timestamp: string;
}

/**
 * Replay custom discover query
 */
export type ReplayDurationAndErrors = {
  count_if_event_type_equals_error: number;
  'equation[0]': number;
  id: string;
  max_timestamp: string;
  min_timestamp: string;
  replayId: string;
};<|MERGE_RESOLUTION|>--- conflicted
+++ resolved
@@ -11,29 +11,17 @@
   dist: null | string;
   duration: number;
   environment: null | string;
-<<<<<<< HEAD
-  finished_at: Date;
-  longest_transaction: number;
-=======
   errorIds: string[];
   finishedAt: Date; // API will send a string, needs to be hydrated
   longestTransaction: number;
->>>>>>> de578539
   platform: string;
   projectId: string;
   projectSlug: string;
   release: null | string;
-<<<<<<< HEAD
-  replay_id: string;
-  sdk_name: string;
-  sdk_version: string;
-  started_at: Date;
-=======
   replayId: string;
   sdkName: string;
   sdkVersion: string;
   startedAt: Date; // API will send a string, needs to be hydrated
->>>>>>> de578539
   tags: Record<string, string>;
   title: string;
   traceIds: string[];
