import CHART_PALETTE from 'sentry/constants/chartPalette';
import {t} from 'sentry/locale';
import {Organization} from 'sentry/types';

import {getTermHelp, PERFORMANCE_TERM} from '../../data';

import {GenericPerformanceWidgetDataType} from './types';

export interface ChartDefinition {
  dataType: GenericPerformanceWidgetDataType;
  fields: string[];

  title: string;
  titleTooltip: string; // The first field in the list will be treated as the primary field in most widgets (except for special casing).

<<<<<<< HEAD
  chartColor?: string;
=======
  allowsOpenInDiscover?: boolean;
  chartColor?: string; // Optional. Will default to colors depending on placement in list or colors from the chart itself.
>>>>>>> e43e0162

  isVitalDetailView?: boolean;

  // Optional. Will default to colors depending on placement in list or colors from the chart itself.
  vitalStops?: {
    meh: number;
    poor: number;
  };
}

export enum PerformanceWidgetSetting {
  DURATION_HISTOGRAM = 'duration_histogram',
  LCP_HISTOGRAM = 'lcp_histogram',
  FCP_HISTOGRAM = 'fcp_histogram',
  FID_HISTOGRAM = 'fid_histogram',
  APDEX_AREA = 'apdex_area',
  P50_DURATION_AREA = 'p50_duration_area',
  P75_DURATION_AREA = 'p75_duration_area',
  P95_DURATION_AREA = 'p95_duration_area',
  P99_DURATION_AREA = 'p99_duration_area',
  P75_LCP_AREA = 'p75_lcp_area',
  TPM_AREA = 'tpm_area',
  FAILURE_RATE_AREA = 'failure_rate_area',
  USER_MISERY_AREA = 'user_misery_area',
  WORST_LCP_VITALS = 'worst_lcp_vitals',
  WORST_FCP_VITALS = 'worst_fcp_vitals',
  WORST_CLS_VITALS = 'worst_cls_vitals',
  WORST_FID_VITALS = 'worst_fid_vitals',
  MOST_IMPROVED = 'most_improved',
  MOST_REGRESSED = 'most_regressed',
  MOST_RELATED_ERRORS = 'most_related_errors',
  MOST_RELATED_ISSUES = 'most_related_issues',
  SLOW_HTTP_OPS = 'slow_http_ops',
  SLOW_DB_OPS = 'slow_db_ops',
  SLOW_RESOURCE_OPS = 'slow_resource_ops',
  SLOW_BROWSER_OPS = 'slow_browser_ops',
  COLD_STARTUP_AREA = 'cold_startup_area',
  WARM_STARTUP_AREA = 'warm_startup_area',
  SLOW_FRAMES_AREA = 'slow_frames_area',
  FROZEN_FRAMES_AREA = 'frozen_frames_area',
  MOST_SLOW_FRAMES = 'most_slow_frames',
  MOST_FROZEN_FRAMES = 'most_frozen_frames',
}

const WIDGET_PALETTE = CHART_PALETTE[5];
export const WIDGET_DEFINITIONS: ({
  organization,
}: {
  organization: Organization;
}) => Record<PerformanceWidgetSetting, ChartDefinition> = ({
  organization,
}: {
  organization: Organization;
}) => ({
  [PerformanceWidgetSetting.DURATION_HISTOGRAM]: {
    title: t('Duration Distribution'),
    titleTooltip: getTermHelp(organization, PERFORMANCE_TERM.DURATION_DISTRIBUTION),
    fields: ['transaction.duration'],
    dataType: GenericPerformanceWidgetDataType.histogram,
    chartColor: WIDGET_PALETTE[5],
  },
  [PerformanceWidgetSetting.LCP_HISTOGRAM]: {
    title: t('LCP Distribution'),
    titleTooltip: getTermHelp(organization, PERFORMANCE_TERM.DURATION_DISTRIBUTION),
    fields: ['measurements.lcp'],
    dataType: GenericPerformanceWidgetDataType.histogram,
    chartColor: WIDGET_PALETTE[5],
  },
  [PerformanceWidgetSetting.FCP_HISTOGRAM]: {
    title: t('FCP Distribution'),
    titleTooltip: getTermHelp(organization, PERFORMANCE_TERM.DURATION_DISTRIBUTION),
    fields: ['measurements.fcp'],
    dataType: GenericPerformanceWidgetDataType.histogram,
    chartColor: WIDGET_PALETTE[5],
  },
  [PerformanceWidgetSetting.FID_HISTOGRAM]: {
    title: t('FID Distribution'),
    titleTooltip: getTermHelp(organization, PERFORMANCE_TERM.DURATION_DISTRIBUTION),
    fields: ['measurements.fid'],
    dataType: GenericPerformanceWidgetDataType.histogram,
    chartColor: WIDGET_PALETTE[5],
  },
  [PerformanceWidgetSetting.WORST_LCP_VITALS]: {
    title: t('Worst LCP Web Vitals'),
    titleTooltip: getTermHelp(organization, PERFORMANCE_TERM.LCP),
    fields: ['measurements.lcp'],
    vitalStops: {
      poor: 4000,
      meh: 2500,
    },
    dataType: GenericPerformanceWidgetDataType.vitals,
  },
  [PerformanceWidgetSetting.WORST_FCP_VITALS]: {
    title: t('Worst FCP Web Vitals'),
    titleTooltip: getTermHelp(organization, PERFORMANCE_TERM.FCP),
    fields: ['measurements.fcp'],
    vitalStops: {
      poor: 3000,
      meh: 1000,
    },
    dataType: GenericPerformanceWidgetDataType.vitals,
  },
  [PerformanceWidgetSetting.WORST_FID_VITALS]: {
    title: t('Worst FID Web Vitals'),
    titleTooltip: getTermHelp(organization, PERFORMANCE_TERM.FID),
    fields: ['measurements.fid'],
    vitalStops: {
      poor: 300,
      meh: 100,
    },
    dataType: GenericPerformanceWidgetDataType.vitals,
  },
  [PerformanceWidgetSetting.WORST_CLS_VITALS]: {
    title: t('Worst CLS Web Vitals'),
    titleTooltip: getTermHelp(organization, PERFORMANCE_TERM.CLS),
    fields: ['measurements.cls'],
    vitalStops: {
      poor: 0.25,
      meh: 0.1,
    },
    dataType: GenericPerformanceWidgetDataType.vitals,
  },
  [PerformanceWidgetSetting.TPM_AREA]: {
    title: t('Transactions Per Minute'),
    titleTooltip: getTermHelp(organization, PERFORMANCE_TERM.TPM),
    fields: ['tpm()'],
    dataType: GenericPerformanceWidgetDataType.area,
    chartColor: WIDGET_PALETTE[1],
    allowsOpenInDiscover: true,
  },
  [PerformanceWidgetSetting.APDEX_AREA]: {
    title: t('Apdex'),
    titleTooltip: getTermHelp(organization, PERFORMANCE_TERM.APDEX),
    fields: ['apdex()'],
    dataType: GenericPerformanceWidgetDataType.area,
    chartColor: WIDGET_PALETTE[4],
    allowsOpenInDiscover: true,
  },
  [PerformanceWidgetSetting.P50_DURATION_AREA]: {
    title: t('p50 Duration'),
    titleTooltip: getTermHelp(organization, PERFORMANCE_TERM.P50),
    fields: ['p50(transaction.duration)'],
    dataType: GenericPerformanceWidgetDataType.area,
    chartColor: WIDGET_PALETTE[3],
    allowsOpenInDiscover: true,
  },
  [PerformanceWidgetSetting.P75_DURATION_AREA]: {
    title: t('p75 Duration'),
    titleTooltip: getTermHelp(organization, PERFORMANCE_TERM.P75),
    fields: ['p75(transaction.duration)'],
    dataType: GenericPerformanceWidgetDataType.area,
    chartColor: WIDGET_PALETTE[3],
    allowsOpenInDiscover: true,
  },
  [PerformanceWidgetSetting.P95_DURATION_AREA]: {
    title: t('p95 Duration'),
    titleTooltip: getTermHelp(organization, PERFORMANCE_TERM.P95),
    fields: ['p95(transaction.duration)'],
    dataType: GenericPerformanceWidgetDataType.area,
    chartColor: WIDGET_PALETTE[3],
    allowsOpenInDiscover: true,
  },
  [PerformanceWidgetSetting.P99_DURATION_AREA]: {
    title: t('p99 Duration'),
    titleTooltip: getTermHelp(organization, PERFORMANCE_TERM.P99),
    fields: ['p99(transaction.duration)'],
    dataType: GenericPerformanceWidgetDataType.area,
    chartColor: WIDGET_PALETTE[3],
    allowsOpenInDiscover: true,
  },
  [PerformanceWidgetSetting.P75_LCP_AREA]: {
    title: t('p75 LCP'),
    titleTooltip: getTermHelp(organization, PERFORMANCE_TERM.P75),
    fields: ['p75(measurements.lcp)'],
    dataType: GenericPerformanceWidgetDataType.area,
    chartColor: WIDGET_PALETTE[1],
    allowsOpenInDiscover: true,
  },
  [PerformanceWidgetSetting.FAILURE_RATE_AREA]: {
    title: t('Failure Rate'),
    titleTooltip: getTermHelp(organization, PERFORMANCE_TERM.FAILURE_RATE),
    fields: ['failure_rate()'],
    dataType: GenericPerformanceWidgetDataType.area,
    chartColor: WIDGET_PALETTE[2],
    allowsOpenInDiscover: true,
  },
  [PerformanceWidgetSetting.USER_MISERY_AREA]: {
    title: t('User Misery'),
    titleTooltip: getTermHelp(organization, PERFORMANCE_TERM.USER_MISERY),
    fields: [`user_misery()`],
    dataType: GenericPerformanceWidgetDataType.area,
    chartColor: WIDGET_PALETTE[0],
    allowsOpenInDiscover: true,
  },
  [PerformanceWidgetSetting.COLD_STARTUP_AREA]: {
    title: t('Cold Startup Time'),
    titleTooltip: getTermHelp(organization, PERFORMANCE_TERM.APP_START_COLD),
    fields: ['p75(measurements.app_start_cold)'],
    dataType: GenericPerformanceWidgetDataType.area,
    chartColor: WIDGET_PALETTE[4],
    allowsOpenInDiscover: true,
  },
  [PerformanceWidgetSetting.WARM_STARTUP_AREA]: {
    title: t('Warm Startup Time'),
    titleTooltip: getTermHelp(organization, PERFORMANCE_TERM.APP_START_WARM),
    fields: ['p75(measurements.app_start_warm)'],
    dataType: GenericPerformanceWidgetDataType.area,
    chartColor: WIDGET_PALETTE[3],
    allowsOpenInDiscover: true,
  },
  [PerformanceWidgetSetting.SLOW_FRAMES_AREA]: {
    title: t('Slow Frames'),
    titleTooltip: getTermHelp(organization, PERFORMANCE_TERM.SLOW_FRAMES),
    fields: ['p75(measurements.frames_slow_rate)'],
    dataType: GenericPerformanceWidgetDataType.area,
    chartColor: WIDGET_PALETTE[0],
    allowsOpenInDiscover: true,
  },
  [PerformanceWidgetSetting.FROZEN_FRAMES_AREA]: {
    title: t('Frozen Frames'),
    titleTooltip: getTermHelp(organization, PERFORMANCE_TERM.FROZEN_FRAMES),
    fields: ['p75(measurements.frames_frozen_rate)'],
    dataType: GenericPerformanceWidgetDataType.area,
    chartColor: WIDGET_PALETTE[5],
    allowsOpenInDiscover: true,
  },
  [PerformanceWidgetSetting.MOST_RELATED_ERRORS]: {
    title: t('Most Related Errors'),
    titleTooltip: getTermHelp(organization, PERFORMANCE_TERM.MOST_ERRORS),
    fields: [`failure_count()`],
    dataType: GenericPerformanceWidgetDataType.line_list,
    chartColor: WIDGET_PALETTE[0],
  },
  [PerformanceWidgetSetting.MOST_RELATED_ISSUES]: {
    title: t('Most Related Issues'),
    titleTooltip: getTermHelp(organization, PERFORMANCE_TERM.MOST_ISSUES),
    fields: [`count()`],
    dataType: GenericPerformanceWidgetDataType.line_list,
    chartColor: WIDGET_PALETTE[0],
  },
  [PerformanceWidgetSetting.SLOW_HTTP_OPS]: {
    title: t('Slow HTTP Ops'),
    titleTooltip: getTermHelp(organization, PERFORMANCE_TERM.SLOW_HTTP_SPANS),
    fields: [`p75(spans.http)`],
    dataType: GenericPerformanceWidgetDataType.line_list,
    chartColor: WIDGET_PALETTE[0],
  },
  [PerformanceWidgetSetting.SLOW_BROWSER_OPS]: {
    title: t('Slow Browser Ops'),
    titleTooltip: getTermHelp(organization, PERFORMANCE_TERM.SLOW_HTTP_SPANS),
    fields: [`p75(spans.browser)`],
    dataType: GenericPerformanceWidgetDataType.line_list,
    chartColor: WIDGET_PALETTE[0],
  },
  [PerformanceWidgetSetting.SLOW_RESOURCE_OPS]: {
    title: t('Slow Resource Ops'),
    titleTooltip: getTermHelp(organization, PERFORMANCE_TERM.SLOW_HTTP_SPANS),
    fields: [`p75(spans.resource)`],
    dataType: GenericPerformanceWidgetDataType.line_list,
    chartColor: WIDGET_PALETTE[0],
  },
  [PerformanceWidgetSetting.SLOW_DB_OPS]: {
    title: t('Slow DB Ops'),
    titleTooltip: getTermHelp(organization, PERFORMANCE_TERM.SLOW_HTTP_SPANS),
    fields: [`p75(spans.db)`],
    dataType: GenericPerformanceWidgetDataType.line_list,
    chartColor: WIDGET_PALETTE[0],
  },
  [PerformanceWidgetSetting.MOST_SLOW_FRAMES]: {
    title: t('Most Slow Frames'),
    titleTooltip: getTermHelp(organization, PERFORMANCE_TERM.SLOW_FRAMES),
    fields: ['avg(measurements.frames_slow)'],
    dataType: GenericPerformanceWidgetDataType.line_list,
    chartColor: WIDGET_PALETTE[0],
  },
  [PerformanceWidgetSetting.MOST_FROZEN_FRAMES]: {
    title: t('Most Frozen Frames'),
    titleTooltip: getTermHelp(organization, PERFORMANCE_TERM.FROZEN_FRAMES),
    fields: ['avg(measurements.frames_frozen)'],
    dataType: GenericPerformanceWidgetDataType.line_list,
    chartColor: WIDGET_PALETTE[0],
  },
  [PerformanceWidgetSetting.MOST_IMPROVED]: {
    title: t('Most Improved'),
    titleTooltip: t(
      'This compares the baseline (%s) of the past with the present.',
      'improved'
    ),
    fields: [],
    dataType: GenericPerformanceWidgetDataType.trends,
  },
  [PerformanceWidgetSetting.MOST_REGRESSED]: {
    title: t('Most Regressed'),
    titleTooltip: t(
      'This compares the baseline (%s) of the past with the present.',
      'regressed'
    ),
    fields: [],
    dataType: GenericPerformanceWidgetDataType.trends,
  },
});<|MERGE_RESOLUTION|>--- conflicted
+++ resolved
@@ -13,12 +13,8 @@
   title: string;
   titleTooltip: string; // The first field in the list will be treated as the primary field in most widgets (except for special casing).
 
-<<<<<<< HEAD
-  chartColor?: string;
-=======
   allowsOpenInDiscover?: boolean;
   chartColor?: string; // Optional. Will default to colors depending on placement in list or colors from the chart itself.
->>>>>>> e43e0162
 
   isVitalDetailView?: boolean;
 
