--- conflicted
+++ resolved
@@ -87,37 +87,6 @@
 
 export const TimelineScrubber = styled(Scrubber)`
   height: 100%;
-<<<<<<< HEAD
-=======
-
-  ${Meter} {
-    background: transparent;
-  }
-
-  ${RangeWrapper},
-  ${Range},
-  ${SliderAndInputWrapper} {
-    height: 100%;
-  }
-
-  ${PlaybackTimeValue} {
-    background: ${p => p.theme.purple100};
-    border-top-left-radius: 3px;
-    border-bottom-left-radius: 3px;
-  }
-
-  /**
-   * Draw lines so users can see the currenTime & their mouse position
-   * "----|----|--------------------- duration = 1:00"
-   *      ^    ^
-   *      |    PlaybackTimeValue @ 20s
-   *      MouseTrackingValue @ 10s
-   */
-  ${PlaybackTimeValue},
-  ${MouseTrackingValue} {
-    border-right: ${space(0.25)} solid ${p => p.theme.purple300};
-  }
->>>>>>> 5983c413
 `;
 
 export const PlayerScrubber = styled(Scrubber)`
@@ -127,75 +96,4 @@
     margin-block: -${space(0.25)};
     height: ${space(1)};
   }
-<<<<<<< HEAD
-=======
-
-  ${Meter} {
-    border-radius: ${p => p.theme.borderRadiusBottom};
-  }
-
-  ${RangeWrapper} {
-    height: ${space(0.5)};
-  }
-  :hover ${RangeWrapper} {
-    height: ${space(0.75)};
-  }
-
-  ${PlaybackTimeValue} {
-    background: ${p => p.theme.purple200};
-    border-bottom-left-radius: ${p => p.theme.borderRadius};
-  }
-
-  /**
-   * Draw the circle (appears on hover) to mark the currentTime of the video
-   * "---------o-------------------- duration = 1:00"
-   *           ^
-   *           PlaybackTimeValue @ 20s
-   */
->>>>>>> 5983c413
-  ${PlaybackTimeValue}:after {
-    content: '';
-    display: block;
-    width: ${space(2)};
-    height: ${space(2)}; /* equal to width */
-    z-index: ${p => p.theme.zIndex.initial};
-    pointer-events: none;
-    background: ${p => p.theme.purple300};
-    box-sizing: content-box;
-    border-radius: ${space(2)}; /* greater than or equal to width */
-    border: solid ${p => p.theme.white};
-    border-width: ${space(0.5)};
-    position: absolute;
-    top: -${space(1)}; /* Half the width */
-    right: -${space(1.5)}; /* Half of (width + borderWidth) */
-    opacity: 0;
-    transition: opacity 0.1s ease;
-  }
-  :hover ${PlaybackTimeValue}:after {
-    opacity: 1;
-  }
-
-  /*
-   * Draw a square so users can see their mouse position when it is left or right of the currentTime
-   * "----□----o--------------------- duration = 1:00"
-   *      ^    ^
-   *      |    PlaybackTimeValue @ 20s
-   *      MouseTrackingValue @ 10s
-   */
-  ${MouseTrackingValue}:after {
-    content: '';
-    display: block;
-    width: ${space(0.5)};
-    height: ${space(1.5)};
-    pointer-events: none;
-    background: ${p => p.theme.purple200};
-    box-sizing: content-box;
-    position: absolute;
-    top: -${space(0.5)};
-    right: -1px;
-  }
-  :hover ${MouseTrackingValue}:after {
-    height: ${space(2)};
-    top: -${space(0.5)};
-  }
 `;