import logging
from datetime import datetime
from http import HTTPStatus
from typing import Any, Mapping, Optional, Sequence, Set

import google.api_core.exceptions
from django.conf import settings
from google.cloud import spanner

from sentry.sentry_metrics.configuration import UseCaseKey
from sentry.sentry_metrics.indexer.base import (
    FetchType,
    KeyCollection,
    KeyResult,
    KeyResults,
    StringIndexer,
)
from sentry.sentry_metrics.indexer.cache import CachingIndexer, StringIndexerCache
from sentry.sentry_metrics.indexer.cloudspanner.cloudspanner_model import (
    DATABASE_PARAMETERS,
    SpannerIndexerModel,
    get_column_names,
)
from sentry.sentry_metrics.indexer.id_generator import get_id, reverse_bits
from sentry.sentry_metrics.indexer.ratelimiters import writes_limiter
from sentry.sentry_metrics.indexer.strings import StaticStringIndexer
from sentry.utils import metrics
from sentry.utils.codecs import Codec

logger = logging.getLogger(__name__)

EncodedId = int
DecodedId = int

# TODO: This is a temporary hack to get around the fact that majority
# of the graphs we have use postgres. This should be changed to
# "cloudspanner" once we move to production.
_CLOUDSPANNER_SUFFIX = "postgres"
_INDEXER_DB_METRIC = f"sentry_metrics.indexer.{_CLOUDSPANNER_SUFFIX}"
_INDEXER_DB_INSERT_METRIC = f"sentry_metrics.indexer.{_CLOUDSPANNER_SUFFIX}.insert"
_INDEXER_DB_RW_TRANSACTION_FAILED_METRIC = (
    f"sentry_metrics.indexer.{_CLOUDSPANNER_SUFFIX}.rw_transaction_failed"
)
_DEFAULT_RETENTION_DAYS = 90
_PARTITION_KEY = "cs"
_MAX_CONSECUTIVE_ID_GENERATION_FAILURES = 5

indexer_cache = StringIndexerCache(
    **settings.SENTRY_STRING_INDEXER_CACHE_OPTIONS, partition_key=_PARTITION_KEY
)


class CloudSpannerRowAlreadyExists(Exception):
    """
    Exception raised when we insert a row that already exists.
    """

    pass


class IDGenerationError(Exception):
    """
    Exception raised when the same id is generated consecutively.
    """

    pass


class IdCodec(Codec[DecodedId, EncodedId]):
    """
    Encodes 63 bit IDs generated by the id_generator so that they are well distributed for CloudSpanner.

    Given an ID, this codec does the following:
    - reverses the bits and shifts to the left by one
    - Subtract 2^63 so that that the unsigned 64 bit integer now fits in a signed 64 bit field
    """

    def encode(self, value: DecodedId) -> EncodedId:
        return reverse_bits(value, 64) - 2**63

    def decode(self, value: EncodedId) -> DecodedId:
        return reverse_bits(value + 2**63, 64)


class RawCloudSpannerIndexer(StringIndexer):
    """
    Provides integer IDs for metric names, tag keys and tag values
    and the corresponding reverse lookup.
    """

    def __init__(
        self,
        instance_id: str,
        database_id: str,
    ) -> None:
        self.instance_id = instance_id
        self.database_id = database_id
        spanner_client = spanner.Client()
        self.instance = spanner_client.instance(self.instance_id)
        self.database = self.instance.database(self.database_id)
        self.__codec = IdCodec()

    @staticmethod
    def _get_table_name(use_case_id: UseCaseKey) -> str:
        return DATABASE_PARAMETERS[use_case_id].get("table_name", "")

    @staticmethod
    def _get_unique_org_string_index_name(use_case_id: UseCaseKey) -> str:
        return DATABASE_PARAMETERS[use_case_id].get("unique_organization_string_index_name", "")

    def validate(self) -> None:
        """
        Run a simple query to ensure the database is accessible.
        """
        with self.database.snapshot() as snapshot:
            try:
                snapshot.execute_sql("SELECT 1")
            except ValueError:
                # TODO: What is the correct way to handle connection errors?
                pass

    def _get_db_records(
        self, use_case_id: UseCaseKey, db_keys: KeyCollection
    ) -> Sequence[KeyResult]:
        spanner_keyset = []
        for organization_id, string in db_keys.as_tuples():
            spanner_keyset.append([organization_id, string])

        with self.database.snapshot() as snapshot:
            results = snapshot.read(
                table=self._get_table_name(use_case_id),
                columns=["organization_id", "string", "id"],
                keyset=spanner.KeySet(keys=spanner_keyset),
                index=self._get_unique_org_string_index_name(use_case_id),
            )

        results_list = list(results)
        return [
            KeyResult(org_id=row[0], string=row[1], id=self.__codec.decode(row[2]))
            for row in results_list
        ]

    def _create_db_records(self, db_keys: KeyCollection) -> Sequence[SpannerIndexerModel]:
        """
        This method is used to create the set of database records that will be
        inserted into the database.
        The database records are created from the provided dk_keys collection.
        The ID's for the database records are generated by the id_generator.
        We don't want same ID's to be present in 1 batch of database records.
        If the same ID is generated consecutively for
        _MAX_CONSECUTIVE_ID_GENERATION_FAILURES, we raise an exception.
        """
        rows_to_insert = []
        now = datetime.now()
        already_assigned_ids = set()
        for organization_id, string in db_keys.as_tuples():
            failed_id_generation_count = 0
            new_id = get_id()
            while new_id in already_assigned_ids:
                if failed_id_generation_count > _MAX_CONSECUTIVE_ID_GENERATION_FAILURES:
                    raise IDGenerationError
                failed_id_generation_count += 1
                new_id = get_id()

            model = SpannerIndexerModel(
                id=self.__codec.encode(new_id),
                decoded_id=new_id,
                string=string,
                organization_id=organization_id,
                date_added=now,
                last_seen=now,
                retention_days=_DEFAULT_RETENTION_DAYS,
            )
            already_assigned_ids.add(new_id)
            rows_to_insert.append(model)

        return rows_to_insert

    def _insert_db_records(
        self,
        use_case_id: UseCaseKey,
        rows_to_insert: Sequence[SpannerIndexerModel],
        key_results: KeyResults,
    ) -> None:
        """
        Insert a bunch of db_keys records into the database. When there is a
        success of the insert, we update the key_results with the records
        that were inserted. This is different from the postgres implementation
        because postgres implementation uses ignore_conflicts=True. With spanner,
        there is no such option. Once a write is successful, we can assume that
        there were no conflicts and can avoid performing the additional lookup
        to check whether DB records match with what we tried to insert.
        """
        try:
            self._insert_collisions_not_handled(use_case_id, rows_to_insert, key_results)
        except CloudSpannerRowAlreadyExists:
            self._insert_collisions_handled(use_case_id, rows_to_insert, key_results)

    def _insert_collisions_not_handled(
        self,
        use_case_id: UseCaseKey,
        rows_to_insert: Sequence[SpannerIndexerModel],
        key_results: KeyResults,
    ) -> None:
        """
        Insert a batch of records in a transaction. This is the preferred
        way of inserting records as it will reduce the number of operations
        which need to be performed in a transaction. If the isnert succeeds,
        we update the key_results with the records that were inserted.

        The transaction could fail if there are collisions with existing
        records. In such a case, none of the records which we are trying to
        batch insert will be inserted. We raise a
        CloudSpannerRowAlreadyExists exception.
        """

        def insert_uow(transaction: Any, rows: Sequence[SpannerIndexerModel]) -> None:
            transaction.insert(
                table=self._get_table_name(use_case_id), columns=get_column_names(), values=rows
            )

        try:
            self.database.run_in_transaction(insert_uow, rows_to_insert)
        except (
            google.api_core.exceptions.AlreadyExists,
            google.api_core.exceptions.InvalidArgument,
        ):
            raise CloudSpannerRowAlreadyExists
        else:
            metrics.incr(
                _INDEXER_DB_INSERT_METRIC,
                tags={"batch": "true"},
            )
            key_results.add_key_results(
                [
                    KeyResult(
                        org_id=row.organization_id,
                        string=row.string,
                        id=row.decoded_id,
                    )
                    for row in rows_to_insert
                ],
                fetch_type=FetchType.FIRST_SEEN,
            )

    def _insert_collisions_handled(
        self,
        use_case_id: UseCaseKey,
        rows_to_insert: Sequence[SpannerIndexerModel],
        key_results: KeyResults,
    ) -> None:
        """
        Insert the records in a transaction while handling collisions that
        might happen during an INSERT. Collisions can happen  when multiple
        consumers try to write records with same organization_id and string.

        The basic logic is to retry the below in a loop until the transaction
        succeeds.
        The logic within a transaction is as follows:
        1. Get records from the database for the organization_id and string
        which are present in the rows.
        2. Get records from the database for the id which are present in the rows.
        3. Create a new list of records to be inserted which excludes the
        records which are present in the above two lists.
        4. Insert the new list of records in a transaction.

        Once the transaction succeeds, we update the key_results by
        performing a read of the organization_id and string which were
        supposed to be originally inserted.
        """

        def insert_rw_transaction_uow(
            transaction: Any, rows: Sequence[SpannerIndexerModel]
        ) -> None:
            existing_org_string_results = transaction.read(
                table=self._get_table_name(use_case_id),
                columns=["organization_id", "string", "id"],
                keyset=spanner.KeySet(keys=[[row.organization_id, row.string] for row in rows]),
                index=self._get_unique_org_string_index_name(use_case_id),
            )

            existing_id_results = transaction.read(
                table=self._get_table_name(use_case_id),
                columns=["organization_id", "string", "id"],
                keyset=spanner.KeySet(keys=[[row.id] for row in rows]),
            )

            existing_records = list(existing_org_string_results) + list(existing_id_results)
            exisiting_org_string_set = {(row[0], row[1]) for row in existing_records}
            existing_id_string_set = {row[2] for row in existing_records}

            missing_records = []
            for row in rows:
                if (
                    row.organization_id,
                    row.string,
                ) not in exisiting_org_string_set and row.id not in existing_id_string_set:
                    missing_records.append(row)

            if missing_records:
                transaction.insert(
                    self._get_table_name(use_case_id),
                    columns=get_column_names(),
                    values=missing_records,
                )

        metrics.incr(
            _INDEXER_DB_INSERT_METRIC,
            tags={"batch": "false"},
        )
        transaction_succeeded = False
        while not transaction_succeeded:
            try:
                self.database.run_in_transaction(insert_rw_transaction_uow, rows_to_insert)
                transaction_succeeded = True
            except google.api_core.exceptions.AlreadyExists:
                metrics.incr(_INDEXER_DB_RW_TRANSACTION_FAILED_METRIC)
            else:
                with self.database.snapshot() as snapshot:
                    result = snapshot.read(
                        table=self._get_table_name(use_case_id),
                        columns=["organization_id", "string", "id"],
                        keyset=spanner.KeySet(
                            keys=[[row.organization_id, row.string] for row in rows_to_insert]
                        ),
                        index=self._get_unique_org_string_index_name(use_case_id),
                    )
                    result_list = list(result)
                    key_results.add_key_results(
                        [
                            KeyResult(
                                org_id=row[0],
                                string=row[1],
                                id=self.__codec.decode(row[2]),
                            )
                            for row in result_list
                        ],
                        fetch_type=FetchType.DB_READ,
                    )

    def bulk_record(
        self, use_case_id: UseCaseKey, org_strings: Mapping[int, Set[str]]
    ) -> KeyResults:
        db_read_keys = KeyCollection(org_strings)

        db_read_key_results = KeyResults()
        db_read_key_results.add_key_results(
            self._get_db_records(use_case_id, db_read_keys),
            FetchType.DB_READ,
        )
        db_write_keys = db_read_key_results.get_unmapped_keys(db_read_keys)

        metrics.incr(
            _INDEXER_DB_METRIC,
            tags={"db_hit": "true"},
            amount=(db_read_keys.size - db_write_keys.size),
        )
        metrics.incr(
            _INDEXER_DB_METRIC,
            tags={"db_hit": "false"},
            amount=db_write_keys.size,
        )

        if db_write_keys.size == 0:
            return db_read_key_results

        with writes_limiter.check_write_limits(use_case_id, db_write_keys) as writes_limiter_state:
            # After the DB has successfully committed writes, we exit this
            # context manager and consume quotas. If the DB crashes we
            # shouldn't consume quota.
            filtered_db_write_keys = writes_limiter_state.accepted_keys
            del db_write_keys

            rate_limited_key_results = KeyResults()
            for dropped_string in writes_limiter_state.dropped_strings:
                rate_limited_key_results.add_key_result(
                    dropped_string.key_result,
                    fetch_type=dropped_string.fetch_type,
                    fetch_type_ext=dropped_string.fetch_type_ext,
                )

            if filtered_db_write_keys.size == 0:
                return db_read_key_results.merge(rate_limited_key_results)

            new_records = self._create_db_records(filtered_db_write_keys)
            db_write_key_results = KeyResults()
            with metrics.timer("sentry_metrics.indexer.pg_bulk_create"):
                self._insert_db_records(use_case_id, new_records, db_write_key_results)

        return db_read_key_results.merge(db_write_key_results).merge(rate_limited_key_results)

    def record(self, use_case_id: UseCaseKey, org_id: int, string: str) -> Optional[int]:
        """Store a string and return the integer ID generated for it"""
        result = self.bulk_record(use_case_id=use_case_id, org_strings={org_id: {string}})
        return result[org_id][string]

    def resolve(self, use_case_id: UseCaseKey, org_id: int, string: str) -> Optional[int]:
        """Resolve a string to an integer ID"""
        with self.database.snapshot() as snapshot:
            results = snapshot.read(
                table=self._get_table_name(use_case_id),
                columns=["id"],
                keyset=spanner.KeySet(keys=[[org_id, string]]),
                index=self._get_unique_org_string_index_name(use_case_id),
            )

        results_list = list(results)
        if len(results_list) == 0:
            return None
        else:
            return int(self.__codec.decode(results_list[0][0]))

<<<<<<< HEAD
    def reverse_resolve(self, use_case_id: UseCaseKey, id: int) -> Optional[str]:
        """Resolve an integer ID to a string"""
        with self.database.snapshot() as snapshot:
            results = snapshot.read(
                table=self._get_table_name(use_case_id),
                columns=["string"],
                keyset=spanner.KeySet(keys=[[id]]),
            )

        results_list = list(results)
        if len(results_list) == 0:
            return None
        else:
            return str(results_list[0][0])
=======
    def reverse_resolve(self, use_case_id: UseCaseKey, org_id: int, id: int) -> Optional[str]:
        raise NotImplementedError
>>>>>>> 2f95c9bd


class CloudSpannerIndexer(StaticStringIndexer):
    def __init__(self, **kwargs: Any) -> None:
        super().__init__(CachingIndexer(indexer_cache, RawCloudSpannerIndexer(**kwargs)))<|MERGE_RESOLUTION|>--- conflicted
+++ resolved
@@ -410,8 +410,7 @@
         else:
             return int(self.__codec.decode(results_list[0][0]))
 
-<<<<<<< HEAD
-    def reverse_resolve(self, use_case_id: UseCaseKey, id: int) -> Optional[str]:
+    def reverse_resolve(self, use_case_id: UseCaseKey, org_id: int, id: int) -> Optional[str]:
         """Resolve an integer ID to a string"""
         with self.database.snapshot() as snapshot:
             results = snapshot.read(
@@ -425,10 +424,6 @@
             return None
         else:
             return str(results_list[0][0])
-=======
-    def reverse_resolve(self, use_case_id: UseCaseKey, org_id: int, id: int) -> Optional[str]:
-        raise NotImplementedError
->>>>>>> 2f95c9bd
 
 
 class CloudSpannerIndexer(StaticStringIndexer):
