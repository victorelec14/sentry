from sentry.logging import LoggingFormat
from sentry.options import (
    FLAG_ALLOW_EMPTY,
    FLAG_IMMUTABLE,
    FLAG_NOSTORE,
    FLAG_PRIORITIZE_DISK,
    FLAG_REQUIRED,
    register,
)
from sentry.utils.types import Any, Bool, Dict, Int, Sequence, String

# Cache
# register('cache.backend', flags=FLAG_NOSTORE)
# register('cache.options', type=Dict, flags=FLAG_NOSTORE)

# System
register("system.admin-email", flags=FLAG_REQUIRED)
register("system.support-email", flags=FLAG_ALLOW_EMPTY | FLAG_PRIORITIZE_DISK)
register("system.security-email", flags=FLAG_ALLOW_EMPTY | FLAG_PRIORITIZE_DISK)
register("system.databases", type=Dict, flags=FLAG_NOSTORE)
# register('system.debug', default=False, flags=FLAG_NOSTORE)
register("system.rate-limit", default=0, flags=FLAG_ALLOW_EMPTY | FLAG_PRIORITIZE_DISK)
register("system.event-retention-days", default=0, flags=FLAG_ALLOW_EMPTY | FLAG_PRIORITIZE_DISK)
register("system.secret-key", flags=FLAG_NOSTORE)
# Absolute URL to the sentry root directory. Should not include a trailing slash.
register("system.url-prefix", ttl=60, grace=3600, flags=FLAG_REQUIRED | FLAG_PRIORITIZE_DISK)
register("system.internal-url-prefix", flags=FLAG_ALLOW_EMPTY | FLAG_PRIORITIZE_DISK)
register("system.base-hostname", flags=FLAG_ALLOW_EMPTY | FLAG_PRIORITIZE_DISK)
register("system.customer-base-hostname", flags=FLAG_ALLOW_EMPTY | FLAG_PRIORITIZE_DISK)
register("system.root-api-key", flags=FLAG_PRIORITIZE_DISK)
register("system.logging-format", default=LoggingFormat.HUMAN, flags=FLAG_NOSTORE)
# This is used for the chunk upload endpoint
register("system.upload-url-prefix", flags=FLAG_PRIORITIZE_DISK)
register("system.maximum-file-size", default=2**31, flags=FLAG_PRIORITIZE_DISK)

# Redis
register(
    "redis.clusters",
    type=Dict,
    default={"default": {"hosts": {0: {"host": "127.0.0.1", "port": 6379}}}},
    flags=FLAG_NOSTORE | FLAG_IMMUTABLE,
)
register("redis.options", type=Dict, flags=FLAG_NOSTORE)

# Processing worker caches
register(
    "dsym.cache-path", type=String, default="/tmp/sentry-dsym-cache", flags=FLAG_PRIORITIZE_DISK
)
register(
    "releasefile.cache-path",
    type=String,
    default="/tmp/sentry-releasefile-cache",
    flags=FLAG_PRIORITIZE_DISK,
)
register("releasefile.cache-limit", type=Int, default=10 * 1024 * 1024, flags=FLAG_PRIORITIZE_DISK)
register(
    "releasefile.cache-max-archive-size",
    type=Int,
    default=1024 * 1024 * 1024,
    flags=FLAG_PRIORITIZE_DISK,
)


# Mail
register("mail.backend", default="smtp", flags=FLAG_NOSTORE)
register("mail.host", default="127.0.0.1", flags=FLAG_REQUIRED | FLAG_PRIORITIZE_DISK)
register("mail.port", default=25, flags=FLAG_REQUIRED | FLAG_PRIORITIZE_DISK)
register("mail.username", flags=FLAG_REQUIRED | FLAG_ALLOW_EMPTY | FLAG_PRIORITIZE_DISK)
register("mail.password", flags=FLAG_REQUIRED | FLAG_ALLOW_EMPTY | FLAG_PRIORITIZE_DISK)
register("mail.use-tls", default=False, flags=FLAG_REQUIRED | FLAG_PRIORITIZE_DISK)
register("mail.use-ssl", default=False, flags=FLAG_REQUIRED | FLAG_PRIORITIZE_DISK)
register("mail.subject-prefix", default="[Sentry]", flags=FLAG_PRIORITIZE_DISK)
register("mail.from", default="root@localhost", flags=FLAG_REQUIRED | FLAG_PRIORITIZE_DISK)
register("mail.list-namespace", type=String, default="localhost", flags=FLAG_NOSTORE)
register("mail.enable-replies", default=False, flags=FLAG_PRIORITIZE_DISK)
register("mail.reply-hostname", default="", flags=FLAG_ALLOW_EMPTY | FLAG_PRIORITIZE_DISK)
register("mail.mailgun-api-key", default="", flags=FLAG_ALLOW_EMPTY | FLAG_PRIORITIZE_DISK)
register("mail.timeout", default=10, type=Int, flags=FLAG_ALLOW_EMPTY | FLAG_PRIORITIZE_DISK)

# SMS
register("sms.twilio-account", default="", flags=FLAG_ALLOW_EMPTY | FLAG_PRIORITIZE_DISK)
register("sms.twilio-token", default="", flags=FLAG_ALLOW_EMPTY | FLAG_PRIORITIZE_DISK)
register("sms.twilio-number", default="", flags=FLAG_ALLOW_EMPTY | FLAG_PRIORITIZE_DISK)

# U2F
register("u2f.app-id", default="", flags=FLAG_ALLOW_EMPTY | FLAG_PRIORITIZE_DISK)
register("u2f.facets", default=(), type=Sequence, flags=FLAG_ALLOW_EMPTY | FLAG_PRIORITIZE_DISK)

register("auth.ip-rate-limit", default=0, flags=FLAG_ALLOW_EMPTY | FLAG_PRIORITIZE_DISK)
register("auth.user-rate-limit", default=0, flags=FLAG_ALLOW_EMPTY | FLAG_PRIORITIZE_DISK)
register(
    "auth.allow-registration",
    default=False,
    flags=FLAG_ALLOW_EMPTY | FLAG_PRIORITIZE_DISK | FLAG_REQUIRED,
)

register("api.rate-limit.org-create", default=5, flags=FLAG_ALLOW_EMPTY | FLAG_PRIORITIZE_DISK)

# Beacon
register("beacon.anonymous", type=Bool, flags=FLAG_REQUIRED)

# Filestore
register("filestore.backend", default="filesystem", flags=FLAG_NOSTORE)
register("filestore.options", default={"location": "/tmp/sentry-files"}, flags=FLAG_NOSTORE)

# Symbol server
register("symbolserver.enabled", default=False, flags=FLAG_ALLOW_EMPTY | FLAG_PRIORITIZE_DISK)
register(
    "symbolserver.options",
    default={"url": "http://127.0.0.1:3000"},
    flags=FLAG_ALLOW_EMPTY | FLAG_PRIORITIZE_DISK,
)

# Symbolicator
register("symbolicator.enabled", default=False, flags=FLAG_ALLOW_EMPTY | FLAG_PRIORITIZE_DISK)
register(
    "symbolicator.options",
    default={"url": "http://localhost:3021"},
    flags=FLAG_ALLOW_EMPTY | FLAG_PRIORITIZE_DISK,
)

# Killswitch for symbolication sources, based on a list of source IDs. Meant to be used in extreme
# situations where it is preferable to break symbolication in a few places as opposed to letting
# it break everywhere.
register("symbolicator.ignored_sources", type=Sequence, default=(), flags=FLAG_ALLOW_EMPTY)

# Backend chart rendering via chartcuterie
register("chart-rendering.enabled", default=False, flags=FLAG_ALLOW_EMPTY | FLAG_PRIORITIZE_DISK)
register(
    "chart-rendering.chartcuterie",
    default={"url": "http://localhost:7901"},
    flags=FLAG_ALLOW_EMPTY | FLAG_PRIORITIZE_DISK,
)
# Leaving these empty will use the same storage driver configured for
# Filestore
register(
    "chart-rendering.storage.backend", default=None, flags=FLAG_ALLOW_EMPTY | FLAG_PRIORITIZE_DISK
)
register(
    "chart-rendering.storage.options",
    type=Dict,
    default=None,
    flags=FLAG_ALLOW_EMPTY | FLAG_PRIORITIZE_DISK,
)

# Analytics
register("analytics.backend", default="noop", flags=FLAG_NOSTORE)
register("analytics.options", default={}, flags=FLAG_NOSTORE)

register("cloudflare.secret-key", default="")

# Slack Integration
register("slack.client-id", flags=FLAG_PRIORITIZE_DISK)
register("slack.client-secret", flags=FLAG_PRIORITIZE_DISK)
# signing-secret is preferred, but need to keep verification-token for apps that use it
register("slack.verification-token", flags=FLAG_PRIORITIZE_DISK)
register("slack.signing-secret", flags=FLAG_PRIORITIZE_DISK)

# GitHub Integration
register("github-app.id", default=0)
register("github-app.name", default="")
register("github-app.webhook-secret", default="")
register("github-app.private-key", default="")
register("github-app.client-id", flags=FLAG_PRIORITIZE_DISK)
register("github-app.client-secret", flags=FLAG_PRIORITIZE_DISK)

# GitHub Auth
register("github-login.client-id", default="", flags=FLAG_PRIORITIZE_DISK)
register("github-login.client-secret", default="", flags=FLAG_PRIORITIZE_DISK)
register(
    "github-login.require-verified-email", type=Bool, default=False, flags=FLAG_PRIORITIZE_DISK
)
register("github-login.base-domain", default="github.com", flags=FLAG_PRIORITIZE_DISK)
register("github-login.api-domain", default="api.github.com", flags=FLAG_PRIORITIZE_DISK)
register("github-login.extended-permissions", type=Sequence, default=[], flags=FLAG_PRIORITIZE_DISK)
register("github-login.organization", flags=FLAG_PRIORITIZE_DISK)

# VSTS Integration
register("vsts.client-id", flags=FLAG_PRIORITIZE_DISK)
register("vsts.client-secret", flags=FLAG_PRIORITIZE_DISK)
# VSTS Integration - with limited scopes
register("vsts-limited.client-id", flags=FLAG_PRIORITIZE_DISK)
register("vsts-limited.client-secret", flags=FLAG_PRIORITIZE_DISK)

# PagerDuty Integration
register("pagerduty.app-id", default="")

# Vercel Integration
register("vercel.client-id", flags=FLAG_PRIORITIZE_DISK)
register("vercel.client-secret", flags=FLAG_PRIORITIZE_DISK)
register("vercel.integration-slug", default="sentry")

# MsTeams Integration
register("msteams.client-id", flags=FLAG_PRIORITIZE_DISK)
register("msteams.client-secret", flags=FLAG_PRIORITIZE_DISK)
register("msteams.app-id")

# AWS Lambda Integration
register("aws-lambda.access-key-id", flags=FLAG_PRIORITIZE_DISK)
register("aws-lambda.secret-access-key", flags=FLAG_PRIORITIZE_DISK)
register("aws-lambda.cloudformation-url")
register("aws-lambda.account-number", default="943013980633")
register("aws-lambda.node.layer-name", default="SentryNodeServerlessSDK")
register("aws-lambda.node.layer-version")
register("aws-lambda.python.layer-name", default="SentryPythonServerlessSDK")
register("aws-lambda.python.layer-version")
# the region of the host account we use for assuming the role
register("aws-lambda.host-region", default="us-east-2")
# the number of threads we should use to install Lambdas
register("aws-lambda.thread-count", default=100)

# Snuba
register("snuba.search.pre-snuba-candidates-optimizer", type=Bool, default=False)
register("snuba.search.pre-snuba-candidates-percentage", default=0.2)
register("snuba.search.project-group-count-cache-time", default=24 * 60 * 60)
register("snuba.search.min-pre-snuba-candidates", default=500)
register("snuba.search.max-pre-snuba-candidates", default=5000)
register("snuba.search.chunk-growth-rate", default=1.5)
register("snuba.search.max-chunk-size", default=2000)
register("snuba.search.max-total-chunk-time-seconds", default=30.0)
register("snuba.search.hits-sample-size", default=100)
register("snuba.track-outcomes-sample-rate", default=0.0)

# The percentage of tagkeys that we want to cache. Set to 1.0 in order to cache everything, <=0.0 to stop caching
register("snuba.tagstore.cache-tagkeys-rate", default=0.0, flags=FLAG_PRIORITIZE_DISK)

# Kafka Publisher
register("kafka-publisher.raw-event-sample-rate", default=0.0)
register("kafka-publisher.max-event-size", default=100000)

# Ingest refactor
register("store.projects-normalize-in-rust-opt-in", type=Sequence, default=[])  # unused
register("store.projects-normalize-in-rust-opt-out", type=Sequence, default=[])  # unused
# positive value means stable opt-in in the range 0.0 to 1.0, negative value
# means random opt-in with the same range.
register("store.projects-normalize-in-rust-percent-opt-in", default=0.0)  # unused

# From 0.0 to 1.0: Randomly disable normalization code in interfaces when loading from db
register("store.empty-interface-sample-rate", default=0.0)

# Enable multiple topics for eventstream. It allows specific event types to be sent
# to specific topic.
register("store.eventstream-per-type-topic", default=False, flags=FLAG_PRIORITIZE_DISK)

# if this is turned to `True` sentry will behave like relay would do with
# regards to filter responses.
register("store.lie-about-filter-status", default=False)

# Toggles between processing transactions directly in the ingest consumer
# (``False``) and spawning a save_event task (``True``).
register("store.transactions-celery", default=False)  # unused

# Symbolicator refactors
# - Disabling minidump stackwalking in endpoints
register("symbolicator.minidump-refactor-projects-opt-in", type=Sequence, default=[])  # unused
register("symbolicator.minidump-refactor-projects-opt-out", type=Sequence, default=[])  # unused
register("symbolicator.minidump-refactor-random-sampling", default=0.0)  # unused


# Normalization after processors
register("store.normalize-after-processing", default=0.0)  # unused
register("store.disable-trim-in-renormalization", default=0.0)  # unused

# Data scrubbing in Rust
register("store.sample-rust-data-scrubber", default=0.0)  # unused
register("store.use-rust-data-scrubber", default=False)  # unused

# Post Process Error Hook Sampling
register("post-process.use-error-hook-sampling", default=False)  # unused
# From 0.0 to 1.0: Randomly enqueue process_resource_change task
register("post-process.error-hook-sample-rate", default=0.0)  # unused

# Transaction events
# True => kill switch to disable ingestion of transaction events for internal project.
register("transaction-events.force-disable-internal-project", default=False)

# Moving signals and TSDB into outcomes consumer
register("outcomes.signals-in-consumer-sample-rate", default=0.0)  # unused
register("outcomes.tsdb-in-consumer-sample-rate", default=0.0)  # unused

# Node data save rate
register("nodedata.cache-sample-rate", default=0.0, flags=FLAG_PRIORITIZE_DISK)
register("nodedata.cache-on-save", default=False, flags=FLAG_PRIORITIZE_DISK)

# Use nodestore for eventstore.get_events
register("eventstore.use-nodestore", default=False, flags=FLAG_PRIORITIZE_DISK)

# Alerts / Workflow incremental rollout rate. Tied to feature handlers in getsentry
register("workflow.rollout-rate", default=0, flags=FLAG_PRIORITIZE_DISK)

# Performance metric alerts incremental rollout rate. Tied to feature handlers
# in getsentry
register("incidents-performance.rollout-rate", default=0, flags=FLAG_PRIORITIZE_DISK)

# Max number of tags to combine in a single query in Discover2 tags facet.
register("discover2.max_tags_to_combine", default=3, flags=FLAG_PRIORITIZE_DISK)

# Enables setting a sampling rate when producing the tag facet.
register("discover2.tags_facet_enable_sampling", default=True, flags=FLAG_PRIORITIZE_DISK)

# Killswitch for datascrubbing after stacktrace processing. Set to False to
# disable datascrubbers.
register("processing.can-use-scrubbers", default=True)

# Killswitch for sending internal errors to the internal project or
# `SENTRY_SDK_CONFIG.relay_dsn`. Set to `0` to only send to
# `SENTRY_SDK_CONFIG.dsn` (the "upstream transport") and nothing else.
#
# Note: A value that is neither 0 nor 1 is regarded as 0
register("store.use-relay-dsn-sample-rate", default=1)

# Mock out integrations and services for tests
register("mocks.jira", default=False)

# Record statistics about event payloads and their compressibility
register("store.nodestore-stats-sample-rate", default=0.0)  # unused

# Killswitch to stop storing any reprocessing payloads.
register("store.reprocessing-force-disable", default=False)

register("store.race-free-group-creation-force-disable", default=False)


# ## sentry.killswitches
#
# The following options are documented in sentry.killswitches in more detail
register("store.load-shed-group-creation-projects", type=Any, default=[])
register("store.load-shed-pipeline-projects", type=Any, default=[])
register("store.load-shed-parsed-pipeline-projects", type=Any, default=[])
register("store.load-shed-save-event-projects", type=Any, default=[])
register("store.load-shed-process-event-projects", type=Any, default=[])
register("store.load-shed-symbolicate-event-projects", type=Any, default=[])
register("store.symbolicate-event-lpq-never", type=Sequence, default=[])
register("store.symbolicate-event-lpq-always", type=Sequence, default=[])
register("post_process.get-autoassign-owners", type=Sequence, default=[])

# Switch for more performant project counter incr
register("store.projectcounter-modern-upsert-sample-rate", default=0.0)

# Run an experimental grouping config in background for performance analysis
register("store.background-grouping-config-id", default=None)

# Fraction of events that will pass through background grouping
register("store.background-grouping-sample-rate", default=0.0)

# True if background grouping should run before secondary and primary grouping
register("store.background-grouping-before", default=False)

# Store release files bundled as zip files
register("processing.save-release-archives", default=False)  # unused

# Minimum number of files in an archive. Small archives are extracted and its contents
# are stored as separate release files.
register("processing.release-archive-min-files", default=10)

# Try to read release artifacts from zip archives
register("processing.use-release-archives-sample-rate", default=0.0)  # unused

# All Relay options (statically authenticated Relays can be registered here)
register("relay.static_auth", default={}, flags=FLAG_NOSTORE)

# Write new kafka headers in eventstream
register("eventstream:kafka-headers", default=False)

# Post process forwarder options
# Gets data from Kafka headers
register("post-process-forwarder:kafka-headers", default=False)
# Number of threads to use for post processing
register("post-process-forwarder:concurrency", default=1)

# Subscription queries sampling rate
register("subscriptions-query.sample-rate", default=0.01)

# The ratio of symbolication requests for which metrics will be submitted to redis.
#
# This is to allow gradual rollout of metrics collection for symbolication requests and can be
# removed once it is fully rolled out.
register("symbolicate-event.low-priority.metrics.submission-rate", default=0.0)

# This is to enable the ingestion of suspect spans by project ids.
register("performance.suspect-spans-ingestion-projects", default={})
# This is to enable the ingestion of suspect spans by project groups.
register("performance.suspect-spans-ingestion.rollout-rate", default=0)

# Sampling rate for controlled rollout of a change where ignest-consumer spawns
# special save_event task for transactions avoiding the preprocess.
register("store.save-transactions-ingest-consumer-rate", default=0.0)

# Drop delete_old_primary_hash messages for a particular project.
register("reprocessing2.drop-delete-old-primary-hash", default=[])

<<<<<<< HEAD
# Abuse quotas are org options:
# project-abuse-quota.window
# project-abuse-quota.error-limit
# project-abuse-quota.transaction-limit
# project-abuse-quota.attachment-limit
# project-abuse-quota.session-limit
# 0 default value means don't limit.
# The limits are per second, applied across a window. The actual quota is then `window * limit`.
# If the limit is negative, then it means completely blocked.
register("project-abuse-quota.window", type=Int, default=10, flags=FLAG_PRIORITIZE_DISK)
register("project-abuse-quota.error-limit", type=Int, default=0, flags=FLAG_PRIORITIZE_DISK)
register("project-abuse-quota.transaction-limit", type=Int, default=0, flags=FLAG_PRIORITIZE_DISK)
register("project-abuse-quota.attachment-limit", type=Int, default=0, flags=FLAG_PRIORITIZE_DISK)
register("project-abuse-quota.session-limit", type=Int, default=0, flags=FLAG_PRIORITIZE_DISK)

# DEPRECATED. Use the org option "project-abuse-quota.window" instead.
register("getsentry.rate-limit.window", type=Int, default=10, flags=FLAG_PRIORITIZE_DISK)
# DEPRECATED. Use the org option "project-abuse-quota.error-limit" instead.
register("getsentry.rate-limit.project-errors", type=Int, default=0, flags=FLAG_PRIORITIZE_DISK)
# DEPRECATED. Use the org option "project-abuse-quota.transaction-limit" instead.
=======
# BEGIN PROJECT ABUSE QUOTAS

# Example:
# >>> org = Organization.objects.get(slug='foo')
# >>> org.update_option("project-abuse-quota.transaction-limit", 42)
# >>> for q in SubscriptionQuota()._get_abuse_quotas(org): print(q.to_json())
# {'id': 'pat', 'scope': 'project', 'categories': ['transaction'], 'limit': 420, 'window': 10, 'reasonCode': 'project_abuse_limit'}
# You can see that for this organization, 42 transactions per second
# is effectively enforced as 420/s because the rate limiting window is 10 seconds.

# DEPRECATED (only in use by getsentry).
# Use "project-abuse-quota.window" instead.
register("getsentry.rate-limit.window", type=Int, default=10, flags=FLAG_PRIORITIZE_DISK)

# Relay isn't effective at enforcing 1s windows - 10 seconds has worked well.
# If the limit is negative, then it means completely blocked.
# I don't see this value needing to be tweaked on a per-org basis,
# so for now the org option "project-abuse-quota.window" doesn't do anything.
register("project-abuse-quota.window", type=Int, default=10, flags=FLAG_PRIORITIZE_DISK)

# DEPRECATED. Use "project-abuse-quota.error-limit" instead.
# This is set to 0: don't limit by default, because it is configured in production.
# The DEPRECATED org option override is "sentry:project-error-limit".
register("getsentry.rate-limit.project-errors", type=Int, default=0, flags=FLAG_PRIORITIZE_DISK)
# DEPRECATED. Use "project-abuse-quota.transaction-limit" instead.
# This is set to 0: don't limit by default, because it is configured in production.
# The DEPRECATED org option override is "sentry:project-transaction-limit".
>>>>>>> e82960fe
register(
    "getsentry.rate-limit.project-transactions",
    type=Int,
    default=0,
    flags=FLAG_PRIORITIZE_DISK,
)

<<<<<<< HEAD
=======
# These are set to 0: don't limit by default.
# These have yet to be configured in production.
# For errors and transactions, the above DEPRECATED options take
# precedence for now, until we decide on values to set for all these.
# Set the same key as an org option which will override these values for the org.
# Similarly, for now, the DEPRECATED org options "sentry:project-error-limit"
# and "sentry:project-transaction-limit" take precedence.
register("project-abuse-quota.error-limit", type=Int, default=0, flags=FLAG_PRIORITIZE_DISK)
register("project-abuse-quota.transaction-limit", type=Int, default=0, flags=FLAG_PRIORITIZE_DISK)
register("project-abuse-quota.attachment-limit", type=Int, default=0, flags=FLAG_PRIORITIZE_DISK)
register("project-abuse-quota.session-limit", type=Int, default=0, flags=FLAG_PRIORITIZE_DISK)

# END PROJECT ABUSE QUOTAS

>>>>>>> e82960fe
# Send event messages for specific project IDs to random partitions in Kafka
# contents are a list of project IDs to message types to be randomly assigned
# e.g. [{"project_id": 2, "message_type": "error"}, {"project_id": 3, "message_type": "transaction"}]
register("kafka.send-project-events-to-random-partitions", default=[])

# Rate to project_configs_v3
register("relay.project-config-v3-enable", default=0.0)

# Mechanism for dialing up the last-seen-updater, which isn't needed outside
# of SaaS (last_seen is a marker for deleting stale customer data)
register("sentry-metrics.last-seen-updater.accept-rate", default=0.0)

# default brownout crontab for api deprecations
register("api.deprecation.brownout-cron", default="0 12 * * *", type=String)
# Brownout duration to be stored in ISO8601 format for durations (See https://en.wikipedia.org/wiki/ISO_8601#Durations)
register("api.deprecation.brownout-duration", default="PT1M")<|MERGE_RESOLUTION|>--- conflicted
+++ resolved
@@ -389,28 +389,6 @@
 # Drop delete_old_primary_hash messages for a particular project.
 register("reprocessing2.drop-delete-old-primary-hash", default=[])
 
-<<<<<<< HEAD
-# Abuse quotas are org options:
-# project-abuse-quota.window
-# project-abuse-quota.error-limit
-# project-abuse-quota.transaction-limit
-# project-abuse-quota.attachment-limit
-# project-abuse-quota.session-limit
-# 0 default value means don't limit.
-# The limits are per second, applied across a window. The actual quota is then `window * limit`.
-# If the limit is negative, then it means completely blocked.
-register("project-abuse-quota.window", type=Int, default=10, flags=FLAG_PRIORITIZE_DISK)
-register("project-abuse-quota.error-limit", type=Int, default=0, flags=FLAG_PRIORITIZE_DISK)
-register("project-abuse-quota.transaction-limit", type=Int, default=0, flags=FLAG_PRIORITIZE_DISK)
-register("project-abuse-quota.attachment-limit", type=Int, default=0, flags=FLAG_PRIORITIZE_DISK)
-register("project-abuse-quota.session-limit", type=Int, default=0, flags=FLAG_PRIORITIZE_DISK)
-
-# DEPRECATED. Use the org option "project-abuse-quota.window" instead.
-register("getsentry.rate-limit.window", type=Int, default=10, flags=FLAG_PRIORITIZE_DISK)
-# DEPRECATED. Use the org option "project-abuse-quota.error-limit" instead.
-register("getsentry.rate-limit.project-errors", type=Int, default=0, flags=FLAG_PRIORITIZE_DISK)
-# DEPRECATED. Use the org option "project-abuse-quota.transaction-limit" instead.
-=======
 # BEGIN PROJECT ABUSE QUOTAS
 
 # Example:
@@ -438,7 +416,6 @@
 # DEPRECATED. Use "project-abuse-quota.transaction-limit" instead.
 # This is set to 0: don't limit by default, because it is configured in production.
 # The DEPRECATED org option override is "sentry:project-transaction-limit".
->>>>>>> e82960fe
 register(
     "getsentry.rate-limit.project-transactions",
     type=Int,
@@ -446,8 +423,6 @@
     flags=FLAG_PRIORITIZE_DISK,
 )
 
-<<<<<<< HEAD
-=======
 # These are set to 0: don't limit by default.
 # These have yet to be configured in production.
 # For errors and transactions, the above DEPRECATED options take
@@ -462,7 +437,6 @@
 
 # END PROJECT ABUSE QUOTAS
 
->>>>>>> e82960fe
 # Send event messages for specific project IDs to random partitions in Kafka
 # contents are a list of project IDs to message types to be randomly assigned
 # e.g. [{"project_id": 2, "message_type": "error"}, {"project_id": 3, "message_type": "transaction"}]
