from sentry.logging import LoggingFormat
from sentry.options import (
    FLAG_ALLOW_EMPTY,
    FLAG_IMMUTABLE,
    FLAG_NOSTORE,
    FLAG_PRIORITIZE_DISK,
    FLAG_REQUIRED,
    register,
)
from sentry.utils.types import Any, Bool, Dict, Int, Sequence, String

# Cache
# register('cache.backend', flags=FLAG_NOSTORE)
# register('cache.options', type=Dict, flags=FLAG_NOSTORE)

# System
register("system.admin-email", flags=FLAG_REQUIRED)
register("system.support-email", flags=FLAG_ALLOW_EMPTY | FLAG_PRIORITIZE_DISK)
register("system.security-email", flags=FLAG_ALLOW_EMPTY | FLAG_PRIORITIZE_DISK)
register("system.databases", type=Dict, flags=FLAG_NOSTORE)
# register('system.debug', default=False, flags=FLAG_NOSTORE)
register("system.rate-limit", default=0, flags=FLAG_ALLOW_EMPTY | FLAG_PRIORITIZE_DISK)
register("system.event-retention-days", default=0, flags=FLAG_ALLOW_EMPTY | FLAG_PRIORITIZE_DISK)
register("system.secret-key", flags=FLAG_NOSTORE)
# Absolute URL to the sentry root directory. Should not include a trailing slash.
register("system.url-prefix", ttl=60, grace=3600, flags=FLAG_REQUIRED | FLAG_PRIORITIZE_DISK)
register("system.internal-url-prefix", flags=FLAG_ALLOW_EMPTY | FLAG_PRIORITIZE_DISK)
register("system.base-hostname", flags=FLAG_ALLOW_EMPTY | FLAG_PRIORITIZE_DISK | FLAG_NOSTORE)
register(
    "system.organization-base-hostname",
    flags=FLAG_ALLOW_EMPTY | FLAG_PRIORITIZE_DISK | FLAG_NOSTORE,
)
register(
    "system.organization-url-template", flags=FLAG_ALLOW_EMPTY | FLAG_PRIORITIZE_DISK | FLAG_NOSTORE
)
register("system.region", flags=FLAG_ALLOW_EMPTY | FLAG_PRIORITIZE_DISK | FLAG_NOSTORE)
register("system.root-api-key", flags=FLAG_PRIORITIZE_DISK)
register("system.logging-format", default=LoggingFormat.HUMAN, flags=FLAG_NOSTORE)
# This is used for the chunk upload endpoint
register("system.upload-url-prefix", flags=FLAG_PRIORITIZE_DISK)
register("system.maximum-file-size", default=2**31, flags=FLAG_PRIORITIZE_DISK)

# Redis
register(
    "redis.clusters",
    type=Dict,
    default={"default": {"hosts": {0: {"host": "127.0.0.1", "port": 6379}}}},
    flags=FLAG_NOSTORE | FLAG_IMMUTABLE,
)
register("redis.options", type=Dict, flags=FLAG_NOSTORE)

# Processing worker caches
register(
    "dsym.cache-path", type=String, default="/tmp/sentry-dsym-cache", flags=FLAG_PRIORITIZE_DISK
)
register(
    "releasefile.cache-path",
    type=String,
    default="/tmp/sentry-releasefile-cache",
    flags=FLAG_PRIORITIZE_DISK,
)
register("releasefile.cache-limit", type=Int, default=10 * 1024 * 1024, flags=FLAG_PRIORITIZE_DISK)
register(
    "releasefile.cache-max-archive-size",
    type=Int,
    default=1024 * 1024 * 1024,
    flags=FLAG_PRIORITIZE_DISK,
)


# Mail
register("mail.backend", default="smtp", flags=FLAG_NOSTORE)
register("mail.host", default="127.0.0.1", flags=FLAG_REQUIRED | FLAG_PRIORITIZE_DISK)
register("mail.port", default=25, flags=FLAG_REQUIRED | FLAG_PRIORITIZE_DISK)
register("mail.username", flags=FLAG_REQUIRED | FLAG_ALLOW_EMPTY | FLAG_PRIORITIZE_DISK)
register("mail.password", flags=FLAG_REQUIRED | FLAG_ALLOW_EMPTY | FLAG_PRIORITIZE_DISK)
register("mail.use-tls", default=False, flags=FLAG_REQUIRED | FLAG_PRIORITIZE_DISK)
register("mail.use-ssl", default=False, flags=FLAG_REQUIRED | FLAG_PRIORITIZE_DISK)
register("mail.subject-prefix", default="[Sentry]", flags=FLAG_PRIORITIZE_DISK)
register("mail.from", default="root@localhost", flags=FLAG_REQUIRED | FLAG_PRIORITIZE_DISK)
register("mail.list-namespace", type=String, default="localhost", flags=FLAG_NOSTORE)
register("mail.enable-replies", default=False, flags=FLAG_PRIORITIZE_DISK)
register("mail.reply-hostname", default="", flags=FLAG_ALLOW_EMPTY | FLAG_PRIORITIZE_DISK)
register("mail.mailgun-api-key", default="", flags=FLAG_ALLOW_EMPTY | FLAG_PRIORITIZE_DISK)
register("mail.timeout", default=10, type=Int, flags=FLAG_ALLOW_EMPTY | FLAG_PRIORITIZE_DISK)

# TOTP (Auth app)
register(
    "totp.disallow-new-enrollment",
    default=False,
    type=Bool,
    flags=FLAG_ALLOW_EMPTY | FLAG_PRIORITIZE_DISK,
)

# SMS
register("sms.twilio-account", default="", flags=FLAG_ALLOW_EMPTY | FLAG_PRIORITIZE_DISK)
register("sms.twilio-token", default="", flags=FLAG_ALLOW_EMPTY | FLAG_PRIORITIZE_DISK)
register("sms.twilio-number", default="", flags=FLAG_ALLOW_EMPTY | FLAG_PRIORITIZE_DISK)
register(
    "sms.disallow-new-enrollment",
    default=False,
    type=Bool,
    flags=FLAG_ALLOW_EMPTY,
)

# U2F
register("u2f.app-id", default="", flags=FLAG_ALLOW_EMPTY | FLAG_PRIORITIZE_DISK)
register("u2f.facets", default=(), type=Sequence, flags=FLAG_ALLOW_EMPTY | FLAG_PRIORITIZE_DISK)
register(
    "u2f.disallow-new-enrollment",
    default=False,
    type=Bool,
    flags=FLAG_ALLOW_EMPTY | FLAG_PRIORITIZE_DISK,
)

# Recovery Codes
register(
    "recovery.disallow-new-enrollment",
    default=False,
    type=Bool,
    flags=FLAG_ALLOW_EMPTY | FLAG_PRIORITIZE_DISK,
)

# Auth
register("auth.ip-rate-limit", default=0, flags=FLAG_ALLOW_EMPTY | FLAG_PRIORITIZE_DISK)
register("auth.user-rate-limit", default=0, flags=FLAG_ALLOW_EMPTY | FLAG_PRIORITIZE_DISK)
register(
    "auth.allow-registration",
    default=False,
    flags=FLAG_ALLOW_EMPTY | FLAG_PRIORITIZE_DISK | FLAG_REQUIRED,
)


register("api.rate-limit.org-create", default=5, flags=FLAG_ALLOW_EMPTY | FLAG_PRIORITIZE_DISK)

# Beacon
register("beacon.anonymous", type=Bool, flags=FLAG_REQUIRED)

# Filestore
register("filestore.backend", default="filesystem", flags=FLAG_NOSTORE)
register("filestore.options", default={"location": "/tmp/sentry-files"}, flags=FLAG_NOSTORE)

# Symbol server
register("symbolserver.enabled", default=False, flags=FLAG_ALLOW_EMPTY | FLAG_PRIORITIZE_DISK)
register(
    "symbolserver.options",
    default={"url": "http://127.0.0.1:3000"},
    flags=FLAG_ALLOW_EMPTY | FLAG_PRIORITIZE_DISK,
)

# Symbolicator
register("symbolicator.enabled", default=False, flags=FLAG_ALLOW_EMPTY | FLAG_PRIORITIZE_DISK)
register(
    "symbolicator.options",
    default={"url": "http://localhost:3021"},
    flags=FLAG_ALLOW_EMPTY | FLAG_PRIORITIZE_DISK,
)

# Killswitch for symbolication sources, based on a list of source IDs. Meant to be used in extreme
# situations where it is preferable to break symbolication in a few places as opposed to letting
# it break everywhere.
register("symbolicator.ignored_sources", type=Sequence, default=(), flags=FLAG_ALLOW_EMPTY)

# Backend chart rendering via chartcuterie
register("chart-rendering.enabled", default=False, flags=FLAG_ALLOW_EMPTY | FLAG_PRIORITIZE_DISK)
register(
    "chart-rendering.chartcuterie",
    default={"url": "http://localhost:7901"},
    flags=FLAG_ALLOW_EMPTY | FLAG_PRIORITIZE_DISK,
)
# Leaving these empty will use the same storage driver configured for
# Filestore
register(
    "chart-rendering.storage.backend", default=None, flags=FLAG_ALLOW_EMPTY | FLAG_PRIORITIZE_DISK
)
register(
    "chart-rendering.storage.options",
    type=Dict,
    default=None,
    flags=FLAG_ALLOW_EMPTY | FLAG_PRIORITIZE_DISK,
)

# Analytics
register("analytics.backend", default="noop", flags=FLAG_NOSTORE)
register("analytics.options", default={}, flags=FLAG_NOSTORE)

register("cloudflare.secret-key", default="")

# Slack Integration
register("slack.client-id", flags=FLAG_PRIORITIZE_DISK)
register("slack.client-secret", flags=FLAG_PRIORITIZE_DISK)
# signing-secret is preferred, but need to keep verification-token for apps that use it
register("slack.verification-token", flags=FLAG_PRIORITIZE_DISK)
register("slack.signing-secret", flags=FLAG_PRIORITIZE_DISK)

# GitHub Integration
register("github-app.id", default=0)
register("github-app.name", default="")
register("github-app.webhook-secret", default="")
register("github-app.private-key", default="")
register("github-app.client-id", flags=FLAG_PRIORITIZE_DISK)
register("github-app.client-secret", flags=FLAG_PRIORITIZE_DISK)

# GitHub Auth
register("github-login.client-id", default="", flags=FLAG_PRIORITIZE_DISK)
register("github-login.client-secret", default="", flags=FLAG_PRIORITIZE_DISK)
register(
    "github-login.require-verified-email", type=Bool, default=False, flags=FLAG_PRIORITIZE_DISK
)
register("github-login.base-domain", default="github.com", flags=FLAG_PRIORITIZE_DISK)
register("github-login.api-domain", default="api.github.com", flags=FLAG_PRIORITIZE_DISK)
register("github-login.extended-permissions", type=Sequence, default=[], flags=FLAG_PRIORITIZE_DISK)
register("github-login.organization", flags=FLAG_PRIORITIZE_DISK)

# VSTS Integration
register("vsts.client-id", flags=FLAG_PRIORITIZE_DISK)
register("vsts.client-secret", flags=FLAG_PRIORITIZE_DISK)
# VSTS Integration - with limited scopes
register("vsts-limited.client-id", flags=FLAG_PRIORITIZE_DISK)
register("vsts-limited.client-secret", flags=FLAG_PRIORITIZE_DISK)

# PagerDuty Integration
register("pagerduty.app-id", default="")

# Vercel Integration
register("vercel.client-id", flags=FLAG_PRIORITIZE_DISK)
register("vercel.client-secret", flags=FLAG_PRIORITIZE_DISK)
register("vercel.integration-slug", default="sentry")

# MsTeams Integration
register("msteams.client-id", flags=FLAG_PRIORITIZE_DISK)
register("msteams.client-secret", flags=FLAG_PRIORITIZE_DISK)
register("msteams.app-id")

# AWS Lambda Integration
register("aws-lambda.access-key-id", flags=FLAG_PRIORITIZE_DISK)
register("aws-lambda.secret-access-key", flags=FLAG_PRIORITIZE_DISK)
register("aws-lambda.cloudformation-url")
register("aws-lambda.account-number", default="943013980633")
register("aws-lambda.node.layer-name", default="SentryNodeServerlessSDK")
register("aws-lambda.node.layer-version")
register("aws-lambda.python.layer-name", default="SentryPythonServerlessSDK")
register("aws-lambda.python.layer-version")
# the region of the host account we use for assuming the role
register("aws-lambda.host-region", default="us-east-2")
# the number of threads we should use to install Lambdas
register("aws-lambda.thread-count", default=100)

# Snuba
register("snuba.search.pre-snuba-candidates-optimizer", type=Bool, default=False)
register("snuba.search.pre-snuba-candidates-percentage", default=0.2)
register("snuba.search.project-group-count-cache-time", default=24 * 60 * 60)
register("snuba.search.min-pre-snuba-candidates", default=500)
register("snuba.search.max-pre-snuba-candidates", default=5000)
register("snuba.search.chunk-growth-rate", default=1.5)
register("snuba.search.max-chunk-size", default=2000)
register("snuba.search.max-total-chunk-time-seconds", default=30.0)
register("snuba.search.hits-sample-size", default=100)
register("snuba.track-outcomes-sample-rate", default=0.0)

# The percentage of tagkeys that we want to cache. Set to 1.0 in order to cache everything, <=0.0 to stop caching
register("snuba.tagstore.cache-tagkeys-rate", default=0.0, flags=FLAG_PRIORITIZE_DISK)

# Kafka Publisher
register("kafka-publisher.raw-event-sample-rate", default=0.0)
register("kafka-publisher.max-event-size", default=100000)

# Ingest refactor
register("store.projects-normalize-in-rust-opt-in", type=Sequence, default=[])  # unused
register("store.projects-normalize-in-rust-opt-out", type=Sequence, default=[])  # unused
# positive value means stable opt-in in the range 0.0 to 1.0, negative value
# means random opt-in with the same range.
register("store.projects-normalize-in-rust-percent-opt-in", default=0.0)  # unused

# From 0.0 to 1.0: Randomly disable normalization code in interfaces when loading from db
register("store.empty-interface-sample-rate", default=0.0)

# Enable multiple topics for eventstream. It allows specific event types to be sent
# to specific topic.
register("store.eventstream-per-type-topic", default=False, flags=FLAG_PRIORITIZE_DISK)

# if this is turned to `True` sentry will behave like relay would do with
# regards to filter responses.
register("store.lie-about-filter-status", default=False)

# Toggles between processing transactions directly in the ingest consumer
# (``False``) and spawning a save_event task (``True``).
register("store.transactions-celery", default=False)  # unused

# Symbolicator refactors
# - Disabling minidump stackwalking in endpoints
register("symbolicator.minidump-refactor-projects-opt-in", type=Sequence, default=[])  # unused
register("symbolicator.minidump-refactor-projects-opt-out", type=Sequence, default=[])  # unused
register("symbolicator.minidump-refactor-random-sampling", default=0.0)  # unused


# Normalization after processors
register("store.normalize-after-processing", default=0.0)  # unused
register("store.disable-trim-in-renormalization", default=0.0)  # unused

# Data scrubbing in Rust
register("store.sample-rust-data-scrubber", default=0.0)  # unused
register("store.use-rust-data-scrubber", default=False)  # unused

# Post Process Error Hook Sampling
register("post-process.use-error-hook-sampling", default=False)  # unused
# From 0.0 to 1.0: Randomly enqueue process_resource_change task
register("post-process.error-hook-sample-rate", default=0.0)  # unused

# Transaction events
# True => kill switch to disable ingestion of transaction events for internal project.
register("transaction-events.force-disable-internal-project", default=False)

# Moving signals and TSDB into outcomes consumer
register("outcomes.signals-in-consumer-sample-rate", default=0.0)  # unused
register("outcomes.tsdb-in-consumer-sample-rate", default=0.0)  # unused

# Node data save rate
register("nodedata.cache-sample-rate", default=0.0, flags=FLAG_PRIORITIZE_DISK)
register("nodedata.cache-on-save", default=False, flags=FLAG_PRIORITIZE_DISK)

# Use nodestore for eventstore.get_events
register("eventstore.use-nodestore", default=False, flags=FLAG_PRIORITIZE_DISK)

# Alerts / Workflow incremental rollout rate. Tied to feature handlers in getsentry
register("workflow.rollout-rate", default=0, flags=FLAG_PRIORITIZE_DISK)

# Performance metric alerts incremental rollout rate. Tied to feature handlers
# in getsentry
register("incidents-performance.rollout-rate", default=0, flags=FLAG_PRIORITIZE_DISK)

# Max number of tags to combine in a single query in Discover2 tags facet.
register("discover2.max_tags_to_combine", default=3, flags=FLAG_PRIORITIZE_DISK)

# Enables setting a sampling rate when producing the tag facet.
register("discover2.tags_facet_enable_sampling", default=True, flags=FLAG_PRIORITIZE_DISK)

# Killswitch for datascrubbing after stacktrace processing. Set to False to
# disable datascrubbers.
register("processing.can-use-scrubbers", default=True)

# Killswitch for sending internal errors to the internal project or
# `SENTRY_SDK_CONFIG.relay_dsn`. Set to `0` to only send to
# `SENTRY_SDK_CONFIG.dsn` (the "upstream transport") and nothing else.
#
# Note: A value that is neither 0 nor 1 is regarded as 0
register("store.use-relay-dsn-sample-rate", default=1)

# A rate to apply to any events denoted as experimental to be sent to an experimental dsn.
register("store.use-experimental-dsn-sample-rate", default=0.0)

# Mock out integrations and services for tests
register("mocks.jira", default=False)

# Record statistics about event payloads and their compressibility
register("store.nodestore-stats-sample-rate", default=0.0)  # unused

# Killswitch to stop storing any reprocessing payloads.
register("store.reprocessing-force-disable", default=False)

register("store.race-free-group-creation-force-disable", default=False)


# ## sentry.killswitches
#
# The following options are documented in sentry.killswitches in more detail
register("store.load-shed-group-creation-projects", type=Any, default=[])
register("store.load-shed-pipeline-projects", type=Any, default=[])
register("store.load-shed-parsed-pipeline-projects", type=Any, default=[])
register("store.load-shed-save-event-projects", type=Any, default=[])
register("store.load-shed-process-event-projects", type=Any, default=[])
register("store.load-shed-symbolicate-event-projects", type=Any, default=[])
register("store.symbolicate-event-lpq-never", type=Sequence, default=[])
register("store.symbolicate-event-lpq-always", type=Sequence, default=[])
register("post_process.get-autoassign-owners", type=Sequence, default=[])

# Switch for more performant project counter incr
register("store.projectcounter-modern-upsert-sample-rate", default=0.0)

# Run an experimental grouping config in background for performance analysis
register("store.background-grouping-config-id", default=None)

# Fraction of events that will pass through background grouping
register("store.background-grouping-sample-rate", default=0.0)

# True if background grouping should run before secondary and primary grouping
register("store.background-grouping-before", default=False)

# Store release files bundled as zip files
register("processing.save-release-archives", default=False)  # unused

# Minimum number of files in an archive. Small archives are extracted and its contents
# are stored as separate release files.
register("processing.release-archive-min-files", default=10)

# Try to read release artifacts from zip archives
register("processing.use-release-archives-sample-rate", default=0.0)  # unused

# All Relay options (statically authenticated Relays can be registered here)
register("relay.static_auth", default={}, flags=FLAG_NOSTORE)

# Tell Relay to stop extracting metrics from transaction payloads (see killswitches)
# Example value: [{"project_id": 42}, {"project_id": 123}]
register("relay.drop-transaction-metrics", default=[])

# Sample rate for opting in orgs into transaction metrics extraction.
# NOTE: If this value is > 0.0, the extraction feature will be enabled for the
#       given fraction of orgs even if the corresponding feature flag is disabled.
register("relay.transaction-metrics-org-sample-rate", default=0.0)

# Sample rate for opting in orgs into the new transaction name handling.
# old behavior: Treat transactions from old SDKs as high-cardinality.
# new behavior: Treat transactions from old SDKs as low-cardinality, except for browser JS.
register("relay.transaction-names-client-based", default=0.0)

# Write new kafka headers in eventstream
register("eventstream:kafka-headers", default=True)

# Post process forwarder options
# Gets data from Kafka headers
register("post-process-forwarder:kafka-headers", default=True)
# Number of threads to use for post processing
register("post-process-forwarder:concurrency", default=1)

# Subscription queries sampling rate
register("subscriptions-query.sample-rate", default=0.01)

# The ratio of symbolication requests for which metrics will be submitted to redis.
#
# This is to allow gradual rollout of metrics collection for symbolication requests and can be
# removed once it is fully rolled out.
register("symbolicate-event.low-priority.metrics.submission-rate", default=0.0)

# This is to enable the ingestion of suspect spans by project ids.
register("performance.suspect-spans-ingestion-projects", default={})
# This is to enable the ingestion of suspect spans by project groups.
register("performance.suspect-spans-ingestion.rollout-rate", default=0)

# Sampling rate for controlled rollout of a change where ignest-consumer spawns
# special save_event task for transactions avoiding the preprocess.
register("store.save-transactions-ingest-consumer-rate", default=0.0)

# Drop delete_old_primary_hash messages for a particular project.
register("reprocessing2.drop-delete-old-primary-hash", default=[])

<<<<<<< HEAD
# BEGIN PROJECT ABUSE QUOTAS

# Example:
# >>> org = Organization.objects.get(slug='foo')
# >>> org.update_option("project-abuse-quota.transaction-limit", 42)
# >>> for q in SubscriptionQuota()._get_abuse_quotas(org): print(q.to_json())
# {'id': 'pat', 'scope': 'project', 'categories': ['transaction'], 'limit': 420, 'window': 10, 'reasonCode': 'project_abuse_limit'}
# You can see that for this organization, 42 transactions per second
# is effectively enforced as 420/s because the rate limiting window is 10 seconds.

# DEPRECATED (only in use by getsentry).
# Use "project-abuse-quota.window" instead.
register("getsentry.rate-limit.window", type=Int, default=10, flags=FLAG_PRIORITIZE_DISK)

# Relay isn't effective at enforcing 1s windows - 10 seconds has worked well.
# If the limit is negative, then it means completely blocked.
# I don't see this value needing to be tweaked on a per-org basis,
# so for now the org option "project-abuse-quota.window" doesn't do anything.
register("project-abuse-quota.window", type=Int, default=10, flags=FLAG_PRIORITIZE_DISK)

# DEPRECATED. Use "project-abuse-quota.error-limit" instead.
# This is set to 0: don't limit by default, because it is configured in production.
# The DEPRECATED org option override is "sentry:project-error-limit".
register("getsentry.rate-limit.project-errors", type=Int, default=0, flags=FLAG_PRIORITIZE_DISK)
# DEPRECATED. Use "project-abuse-quota.transaction-limit" instead.
# This is set to 0: don't limit by default, because it is configured in production.
# The DEPRECATED org option override is "sentry:project-transaction-limit".
register(
    "getsentry.rate-limit.project-transactions",
    type=Int,
    default=0,
    flags=FLAG_PRIORITIZE_DISK,
)

# These are set to 0: don't limit by default.
# These have yet to be configured in production.
# For errors and transactions, the above DEPRECATED options take
# precedence for now, until we decide on values to set for all these.
# Set the same key as an org option which will override these values for the org.
# Similarly, for now, the DEPRECATED org options "sentry:project-error-limit"
# and "sentry:project-transaction-limit" take precedence.
register("project-abuse-quota.error-limit", type=Int, default=0, flags=FLAG_PRIORITIZE_DISK)
register("project-abuse-quota.transaction-limit", type=Int, default=0, flags=FLAG_PRIORITIZE_DISK)
register("project-abuse-quota.attachment-limit", type=Int, default=0, flags=FLAG_PRIORITIZE_DISK)
register("project-abuse-quota.session-limit", type=Int, default=0, flags=FLAG_PRIORITIZE_DISK)

# END PROJECT ABUSE QUOTAS
=======

# Send transaction events to random Kafka partitions. Currently
# this defaults to false as transaction events are partitioned the same
# as errors (by project ID). Eventually we will flip the default.
register("kafka.partition-transactions-randomly", default=False)
>>>>>>> 28c682e7

# Send event messages for specific project IDs to random partitions in Kafka
# contents are a list of project IDs to message types to be randomly assigned
# e.g. [{"project_id": 2, "message_type": "error"}, {"project_id": 3, "message_type": "transaction"}]
register("kafka.send-project-events-to-random-partitions", default=[])

# Rate to project_configs_v3, no longer used.
register("relay.project-config-v3-enable", default=0.0)

# [Unused] Use zstandard compression in redis project config cache
# Set this value to a list of DSNs.
register("relay.project-config-cache-compress", default=[])  # unused

# [Unused] Use zstandard compression in redis project config cache
# Set this value of the fraction of config writes you want to compress.
register("relay.project-config-cache-compress-sample-rate", default=0.0)  # unused

# Mechanism for dialing up the last-seen-updater, which isn't needed outside
# of SaaS (last_seen is a marker for deleting stale customer data)
register("sentry-metrics.last-seen-updater.accept-rate", default=0.0)

# default brownout crontab for api deprecations
register("api.deprecation.brownout-cron", default="0 12 * * *", type=String)
# Brownout duration to be stored in ISO8601 format for durations (See https://en.wikipedia.org/wiki/ISO_8601#Durations)
register("api.deprecation.brownout-duration", default="PT1M")

# switch all metrics usage over to using strings for tag values
register("sentry-metrics.performance.tags-values-are-strings", default=False)

# Global and per-organization limits on the writes to the string indexer's DB.
#
# Format is a list of dictionaries of format {
#   "window_seconds": ...,
#   "granularity_seconds": ...,
#   "limit": ...
# }
#
# See sentry.ratelimiters.sliding_windows for an explanation of what each of
# those terms mean.
#
# Note that changing either window or granularity_seconds of a limit will
# effectively reset it, as the previous data can't/won't be converted.
register("sentry-metrics.writes-limiter.limits.performance.per-org", default=[])
register("sentry-metrics.writes-limiter.limits.releasehealth.per-org", default=[])
register("sentry-metrics.writes-limiter.limits.performance.global", default=[])
register("sentry-metrics.writes-limiter.limits.releasehealth.global", default=[])

# A rate to apply during ingest to turn on performance detection (just detection, no storage of events or issues)
register("store.use-ingest-performance-detection-only", default=0.0)<|MERGE_RESOLUTION|>--- conflicted
+++ resolved
@@ -443,7 +443,6 @@
 # Drop delete_old_primary_hash messages for a particular project.
 register("reprocessing2.drop-delete-old-primary-hash", default=[])
 
-<<<<<<< HEAD
 # BEGIN PROJECT ABUSE QUOTAS
 
 # Example:
@@ -491,13 +490,11 @@
 register("project-abuse-quota.session-limit", type=Int, default=0, flags=FLAG_PRIORITIZE_DISK)
 
 # END PROJECT ABUSE QUOTAS
-=======
 
 # Send transaction events to random Kafka partitions. Currently
 # this defaults to false as transaction events are partitioned the same
 # as errors (by project ID). Eventually we will flip the default.
 register("kafka.partition-transactions-randomly", default=False)
->>>>>>> 28c682e7
 
 # Send event messages for specific project IDs to random partitions in Kafka
 # contents are a list of project IDs to message types to be randomly assigned
