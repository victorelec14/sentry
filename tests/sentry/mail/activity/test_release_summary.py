from urllib.parse import quote

from django.core import mail

from sentry.models import Activity, Environment, NotificationSetting, Repository
from sentry.notifications.notifications.activity.release_summary import (
    ActiveReleaseSummaryNotification,
)
from sentry.notifications.types import (
    GroupSubscriptionReason,
    NotificationSettingOptionValues,
    NotificationSettingTypes,
)
from sentry.testutils.cases import ActivityTestCase
from sentry.types.activity import ActivityType
from sentry.types.integrations import ExternalProviders
from sentry.utils.http import absolute_uri


class ReleaseSummaryTestCase(ActivityTestCase):
    def setUp(self):
        super().setUp()

        self.org = self.create_organization(owner=None)
        self.org.flags.allow_joinleave = False
        self.org.save()

        self.team = self.create_team(organization=self.org)
        self.team2 = self.create_team(organization=self.org)

        self.user1 = self.another_user("user1@example.com", self.team)
        self.user2 = self.another_user("user2@example.com")

        self.project = self.create_project(organization=self.org, teams=[self.team])
        self.project2 = self.create_project(organization=self.org, teams=[self.team2])

        self.environment = Environment.objects.create(
            name="production", organization_id=self.org.id
        )

        self.release, self.deploy = self.another_release("a")

        repository = Repository.objects.create(organization_id=self.org.id, name=self.project.name)

        # The commits are intentionally out of order to test commit `order`.
        self.commit1 = self.another_commit(0, "a", self.user1, repository)
        self.commit2 = self.another_commit(1, "b", self.user2, repository)

    def test_simple(self):
<<<<<<< HEAD
        with self.feature("organizations:organizations:active-release-notifications-enable"):
            release_summary = ReleaseSummaryActivityNotification(
=======
        with self.feature("organizations:active-release-notification-opt-in"):
            release_summary = ActiveReleaseSummaryNotification(
>>>>>>> 7fdb8d46
                Activity(
                    project=self.project,
                    user=self.user1,
                    type=ActivityType.DEPLOY.value,
                    data={"version": self.release.version, "deploy_id": self.deploy.id},
                )
            )

        assert NotificationSetting.objects.all().count() == 0

        # opt-in to getting active_release notifications
        NotificationSetting.objects.update_settings(
            ExternalProviders.EMAIL,
            NotificationSettingTypes.ACTIVE_RELEASE,
            NotificationSettingOptionValues.ALWAYS,
            user=self.user1,
            project=self.project,
        )
        assert (
            NotificationSetting.objects.all()[0].type
            == NotificationSettingTypes.ACTIVE_RELEASE.value
        )

        recipient_by_parent = NotificationSetting.objects.get_for_recipient_by_parent(
            NotificationSettingTypes.ACTIVE_RELEASE, self.project, [self.user1, self.user2]
        )
        assert len(recipient_by_parent) == 1

        # user1 is included because they committed
        participants = release_summary.get_participants_with_group_subscription_reason()
        assert len(participants[ExternalProviders.EMAIL]) == 1
        assert participants[ExternalProviders.EMAIL] == {
            self.user1: GroupSubscriptionReason.committed,
        }

        context = release_summary.get_context()
        assert context["environment"] == "production"

        user_context = release_summary.get_recipient_context(self.user1, {})
        # make sure this only includes projects user has access to
        assert len(user_context["projects"]) == 1
        assert user_context["projects"][0][0] == self.project

        with self.tasks():
            release_summary.send()

        assert len(mail.outbox) == 1

        sent_email_addresses = {msg.to[0] for msg in mail.outbox}

        assert sent_email_addresses == {self.user1.email}

        release_link = absolute_uri(
            f"/organizations/{self.org.slug}/releases/{quote(self.release.version)}/?referrer=release_summary&project={self.project.id}"
        )
        issues_link = absolute_uri(
            f"/organizations/{self.org.slug}/issues/?query={quote(f'firstRelease:{self.release.version}')}&project={self.project.id}&referrer=release_summary"
        )

        slack_message = release_summary.get_notification_title(ExternalProviders.SLACK)
        assert (
            slack_message
            == f"Release <{release_link}|aaaaaaaaaaaa> has been deployed to production for an hour with <{issues_link}|0 issues> associated with it"
        )<|MERGE_RESOLUTION|>--- conflicted
+++ resolved
@@ -47,13 +47,8 @@
         self.commit2 = self.another_commit(1, "b", self.user2, repository)
 
     def test_simple(self):
-<<<<<<< HEAD
         with self.feature("organizations:organizations:active-release-notifications-enable"):
             release_summary = ReleaseSummaryActivityNotification(
-=======
-        with self.feature("organizations:active-release-notification-opt-in"):
-            release_summary = ActiveReleaseSummaryNotification(
->>>>>>> 7fdb8d46
                 Activity(
                     project=self.project,
                     user=self.user1,
