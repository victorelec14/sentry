# This is used by the action https://github.com/dorny/paths-filter (which we have forked to https://github.com/getsentry/paths-filter)

# TODO: There are some meta files that we potentially could ignore for both front/backend,
# as well as some configuration files that should trigger both
frontend_components_lintable: &frontend_components_lintable
  - '**/*.[tj]{s,sx}'

frontend_lintable: &frontend_lintable
  - *frontend_components_lintable
  - '**/tsconfig*.json'
  - '{package,now,vercel}.json'

yarn_lockfile: &yarn_lockfile
  - 'yarn.lock'

eslint_config: &eslint_config
  - '.eslint*'

frontend: &frontend
  - *yarn_lockfile
  - *frontend_lintable
  - *eslint_config
  - '**/*.less'
  - 'docs-ui/**'
  - 'static/**'
  - 'tests/js/**'
  - '.github/workflows/frontend.yml'

frontend_modified_lintable:
  - added|modified: *frontend_lintable

frontend_components_modified_lintable:
  - added|modified: *frontend_components_lintable

backend_lintable: &backend_lintable
  - '**/*.py'
  - 'requirements-base.txt'
  - 'requirements-dev-only-frozen.txt'

# Currently used in `getsentry-dispatch.yml` to dispatch backend tests on getsentry
backend_dependencies: &backend_dependencies
  - 'requirements-*.txt'

backend_build_changes: &backend_build_changes
  # If you change this line make sure that workflows using this action (e.g. acceptance, api_docs)
  # *and* file-filters would be updated as well
  - '.github/actions/setup-sentry/action.yml'
  - '.github/workflows/backend.yml'
  - '.pre-commit-config.yaml'
  - 'Makefile'
  - 'pyproject.toml'

backend: &backend
  - *backend_build_changes
  - *backend_dependencies
  - *backend_lintable
  - '**/*.sh'
  - '**/*.pysnap'
  - 'src/sentry/!(static)/**'
  - 'migrations_lockfile.txt'
  - 'config/**/*'

# This is the ultimate controller for acceptance.yml
acceptance: &acceptance
  - *backend
  - *frontend
<<<<<<< HEAD
=======
  # This is verbose because backend_build_changes includes it, however,
  - '.github/actions/setup-sentry/action.yml'
>>>>>>> f84c42cc
  - '.github/workflows/acceptance.yml'

plugins: &plugins
  - *backend
  - 'src/sentry_plugins/**/*.html'

api_docs: &api_docs
  - *backend
  - 'api-docs/**'
  - 'tests/apidocs/**'

# This is the ultimate controller for backend.yml
backend_any_type: &backend_any_type
  - *backend
  - *api_docs
  - *plugins

migrations_added:
  - added: 'src/sentry/migrations/*'

migrations_modified:
  - modified: 'src/sentry/migrations/*'

# These files will trigger our wokrflow to check if lockfile
# updates are needed
migration_lockfile:
  - *backend_dependencies
  - *backend_lintable
  - .github/workflows/check-if-migration-is-required.yml
  - .github/workflows/scripts/migration-check.sh<|MERGE_RESOLUTION|>--- conflicted
+++ resolved
@@ -64,11 +64,8 @@
 acceptance: &acceptance
   - *backend
   - *frontend
-<<<<<<< HEAD
-=======
   # This is verbose because backend_build_changes includes it, however,
   - '.github/actions/setup-sentry/action.yml'
->>>>>>> f84c42cc
   - '.github/workflows/acceptance.yml'
 
 plugins: &plugins
