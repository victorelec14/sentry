# TODO(billy): this workflow has not been re-named from `acceptance` because
# Visual Snapshots compares against artifacts from the same workflow name (on main branch)
# We should rename this when we have a more finalized naming scheme.
#
# Also note that this name *MUST* match the filename because GHA
# only provides the workflow name (https://docs.github.com/en/free-pro-team@latest/actions/reference/environment-variables#default-environment-variables)
# and GH APIs only support querying by workflow *FILENAME* (https://developer.github.com/v3/actions/workflows/#get-a-workflow)
name: acceptance
on:
  push:
    branches:
      - master
      - releases/**
  pull_request:

jobs:
  files-changed:
    name: detect what files changed
    runs-on: ubuntu-20.04
    timeout-minutes: 3
    # Map a step output to a job output
    outputs:
      acceptance: ${{ steps.changes.outputs.acceptance }}
      backend: ${{ steps.changes.outputs.backend }}
    steps:
      - uses: actions/checkout@v2

      - name: Check for file changes
        uses: getsentry/paths-filter@v2
        id: changes
        with:
          token: ${{ github.token }}
          filters: .github/file-filters.yml

  frontend:
    if: needs.files-changed.outputs.acceptance == 'true'
    needs: files-changed
    name: frontend tests
    runs-on: ubuntu-20.04
    timeout-minutes: 20
    strategy:
      # This helps not having to run multiple jobs because one fails, thus, reducing resource usage
      # and reducing the risk that one of many runs would turn red again (read: intermittent tests)
      fail-fast: false
      matrix:
        # XXX: When updating this, make sure you also update CI_NODE_TOTAL.
        instance: [0, 1, 2, 3]

    env:
      VISUAL_HTML_ENABLE: 1
    steps:
      - uses: actions/checkout@v2
        name: Checkout sentry

        with:
          # Avoid codecov error message related to SHA resolution:
          # https://github.com/codecov/codecov-bash/blob/7100762afbc822b91806a6574658129fe0d23a7d/codecov#L891
          fetch-depth: '2'

      - uses: volta-cli/action@v1

      # See https://github.com/actions/cache/blob/master/examples.md#node---yarn for example
      - name: Get yarn cache directory path
        id: yarn-cache-dir-path
        run: echo "::set-output name=dir::$(yarn cache dir)"

      - uses: actions/cache@v1 # We are explicitly using v1 due to perf reasons
        with:
          path: ${{ steps.yarn-cache-dir-path.outputs.dir }}
          key: ${{ runner.os }}-v2-yarn-${{ hashFiles('yarn.lock', 'api-docs/yarn.lock') }}

      - name: Install dependencies
        run: yarn install --frozen-lockfile

      - name: Build CSS
        run: NODE_ENV=production yarn build-css

      - name: jest
        env:
          GITHUB_PR_SHA: ${{ github.event.pull_request.head.sha || github.sha }}
          GITHUB_PR_REF: ${{ github.event.pull_request.head.ref || github.ref }}
          # XXX: CI_NODE_TOTAL must be hardcoded to the length of strategy.matrix.instance.
          #      Otherwise, if there are other things in the matrix, using strategy.job-total
          #      wouldn't be correct.
          CI_NODE_TOTAL: 4
          CI_NODE_INDEX: ${{ matrix.instance }}
        run: |
          JEST_TESTS=$(yarn -s jest --listTests --json) yarn test-ci --forceExit

      - name: Save HTML artifacts
        uses: actions/upload-artifact@v2
        with:
          retention-days: 14
          name: jest-html
          path: .artifacts/visual-snapshots/jest

      - name: Create Images from HTML
        uses: getsentry/action-html-to-image@main
        with:
          base-path: .artifacts/visual-snapshots/jest
          css-path: src/sentry/static/sentry/dist/entrypoints/sentry.css

      - name: Save snapshots
        uses: getsentry/action-visual-snapshot@main
        with:
          # This value has to match artifact-name in the visual-diff execution
          artifact-name: frontend-snapshots
          save-only: true
          snapshot-path: .artifacts/visual-snapshots

      - name: Handle artifacts
        uses: ./.github/actions/artifacts
        with:
          files: .artifacts/coverage/*
          type: frontend

  frontend-visual-diff:
    if: always()
    # This guarantees that we will only schedule Visual Snapshots if all
    # workflows that generate artifacts succeed
    needs: [frontend, files-changed]
    name: trigger frontend visual snapshot
    runs-on: ubuntu-20.04
    timeout-minutes: 20
    steps:
      # If any jobs we depend on fail we will make this required check fail
      - name: Check for failures
        if: contains(needs.*.result, 'failure')
        run: |
          echo "One of the dependent jobs have failed. You may need to re-run it." && exit 1

      - name: Diff snapshots
        id: visual-snapshots-diff
        uses: getsentry/action-visual-snapshot@main
        # Run this step only if there are acceptance related code changes
        # Forks are handled in visual-diff.yml
        if: needs.files-changed.outputs.acceptance == 'true' && github.event.pull_request.head.repo.full_name == 'getsentry/sentry'
        with:
          action-name: 'Frontend Visual Snapshot'
          artifact-name: 'frontend-snapshots'
          # If you want your PR to grab artifacts from this branch rather than the master branch
          # then change this to match your branch
          # base-branch: 'master'
          # XXX: Test against itself
          base-branch: 'armenzg/ci/acceptance-split-up'
          api-token: ${{ secrets.VISUAL_SNAPSHOT_SECRET }}
          gcs-bucket: 'sentry-visual-snapshots'
          gcp-service-account-key: ${{ secrets.SNAPSHOT_GOOGLE_SERVICE_ACCOUNT_KEY }}

  acceptance:
    if: needs.files-changed.outputs.acceptance == 'true'
    needs: files-changed
    name: acceptance
    runs-on: ubuntu-20.04
    timeout-minutes: 20
    strategy:
      # This helps not having to run multiple jobs because one fails, thus, reducing resource usage
      # and reducing the risk that one of many runs would turn red again (read: intermittent tests)
      fail-fast: false
      matrix:
        python-version: [3.8.12]
        # XXX: When updating this, make sure you also update MATRIX_INSTANCE_TOTAL.
        instance: [0, 1, 2, 3]
        pg-version: ['9.6']
    env:
      # XXX: MATRIX_INSTANCE_TOTAL must be hardcoded to the length of strategy.matrix.instance.
      MATRIX_INSTANCE_TOTAL: 4
      VISUAL_SNAPSHOT_ENABLE: 1
      TEST_GROUP_STRATEGY: roundrobin

    steps:
      - uses: actions/checkout@v2
        name: Checkout sentry

      - uses: volta-cli/action@v1

      - name: Step configurations
        id: config
        run: |
          echo "::set-output name=yarn-path::$(yarn cache dir)"
          echo "::set-output name=webpack-path::.webpack_cache"

      - name: yarn cache
        uses: actions/cache@v1 # We are explicitly using v1 due to perf reasons
        with:
          path: ${{ steps.config.outputs.yarn-path }}
          key: ${{ runner.os }}-v2-yarn-${{ hashFiles('yarn.lock', 'api-docs/yarn.lock') }}

      - name: webpack cache
        uses: actions/cache@v2
        with:
          path: ${{ steps.config.outputs.webpack-path }}
          key: ${{ runner.os }}-v2-webpack-cache-${{ hashFiles('webpack.config.ts') }}

      - name: Install Javascript Dependencies
        run: |
          yarn install --frozen-lockfile

      - name: webpack
        env:
          WEBPACK_CACHE_PATH: ${{ steps.config.outputs.webpack-path }}
          SENTRY_INSTRUMENTATION: 1
          # this is fine to not have for forks, it shouldn't fail
          SENTRY_WEBPACK_WEBHOOK_SECRET: ${{ secrets.SENTRY_WEBPACK_WEBHOOK_SECRET }}
        run: |
          yarn build-acceptance

      - name: Setup sentry env (python ${{ matrix.python-version }})
        uses: ./.github/actions/setup-sentry
        id: setup
        with:
          python-version: ${{ matrix.python-version }}
          pip-cache-version: ${{ secrets.PIP_CACHE_VERSION }}
          snuba: true
          pg-version: ${{ matrix.pg-version }}

      - name: Run acceptance tests (#${{ steps.setup.outputs.matrix-instance-number }} of ${{ steps.setup.outputs.matrix-instance-total }})
        run: |
          mkdir -p ${{ steps.setup.outputs.acceptance-dir }}
          mkdir -p ${{ steps.setup.outputs.acceptance-dir }}-mobile
          mkdir -p ${{ steps.setup.outputs.acceptance-dir }}-tooltips
          make run-acceptance
        env:
          PYTEST_SNAPSHOTS_DIR: ${{ steps.setup.outputs.acceptance-dir }}
          USE_SNUBA: 1

      - name: Save snapshots
        uses: getsentry/action-visual-snapshot@main
        with:
          # This value has to match artifact-name in the visual-diff execution
          artifact-name: acceptance-snapshots
          save-only: true
          snapshot-path: .artifacts/visual-snapshots

      - name: Handle artifacts
        uses: ./.github/actions/artifacts
        if: needs.files-changed.outputs.backend == 'true'

  acceptance-visual-diff:
    if: always()
    # This guarantees that we will only schedule Visual Snapshots if all
    # workflows that generate artifacts succeed
    needs: [acceptance, files-changed]
    name: trigger acceptance visual snapshot
    runs-on: ubuntu-20.04
    timeout-minutes: 20
    steps:
      # If any jobs we depend on fail we will make this required check fail
      - name: Check for failures
        if: contains(needs.*.result, 'failure')
        run: |
          echo "One of the dependent jobs have failed. You may need to re-run it." && exit 1

      - name: Diff snapshots
        id: visual-snapshots-diff
        uses: getsentry/action-visual-snapshot@main
        # Run this step only if there are acceptance related code changes
        # Forks are handled in visual-diff.yml
        if: needs.files-changed.outputs.acceptance == 'true' && github.event.pull_request.head.repo.full_name == 'getsentry/sentry'
        with:
          action-name: 'Acceptance Visual Snapshot'
          artifact-name: 'acceptance-snapshots'
          # If you want your PR to grab artifacts from this branch rather than the master branch
          # then change this to match your branch
          # base-branch: 'master'
          # XXX: Test against itself
          base-branch: 'armenzg/ci/acceptance-split-up'
          api-token: ${{ secrets.VISUAL_SNAPSHOT_SECRET }}
          gcs-bucket: 'sentry-visual-snapshots'
          gcp-service-account-key: ${{ secrets.SNAPSHOT_GOOGLE_SERVICE_ACCOUNT_KEY }}

  chartcuterie:
    if: needs.files-changed.outputs.acceptance == 'true'
    needs: files-changed
    name: chartcuterie integration
    runs-on: ubuntu-20.04
    timeout-minutes: 30
    strategy:
      # This helps not having to run multiple jobs because one fails, thus, reducing resource usage
      # and reducing the risk that one of many runs would turn red again (read: intermittent tests)
      fail-fast: false
      matrix:
        python-version: [3.8.12]
        # XXX: When updating this, make sure you also update MATRIX_INSTANCE_TOTAL.
        instance: [0]
    env:
      # XXX: MATRIX_INSTANCE_TOTAL must be hardcoded to the length of strategy.matrix.instance.
      MATRIX_INSTANCE_TOTAL: 1
      TEST_GROUP_STRATEGY: roundrobin
      VISUAL_SNAPSHOT_ENABLE: 1

    steps:
      - uses: actions/checkout@v2
        with:
          # Avoid codecov error message related to SHA resolution:
          # https://github.com/codecov/codecov-bash/blob/7100762afbc822b91806a6574658129fe0d23a7d/codecov#L891
          fetch-depth: '2'

      - name: Setup sentry env (python ${{ matrix.python-version }})
        uses: ./.github/actions/setup-sentry
        id: setup
        with:
          python-version: ${{ matrix.python-version }}
          pip-cache-version: ${{ secrets.PIP_CACHE_VERSION }}
          chartcuterie: true

      - name: yarn cache
        uses: actions/cache@v1 # We are explicitly using v1 due to perf reasons
        with:
          path: ${{ steps.setup.outputs.yarn-cache-dir }}
          key: ${{ runner.os }}-v2-yarn-${{ hashFiles('yarn.lock', 'api-docs/yarn.lock') }}

      - name: Install Javascript Dependencies
        run: |
          yarn install --frozen-lockfile

      - name: Build chartcuterie configuration module
        run: |
          make build-chartcuterie-config

      - name: Run chartcuterie tests (${{ steps.setup.outputs.matrix-instance-number }} of ${{ steps.setup.outputs.matrix-instance-total }})
        run: |
          mkdir -p ${{ steps.setup.outputs.acceptance-dir }}
          make test-chartcuterie
        env:
          PYTEST_SNAPSHOTS_DIR: ${{ steps.setup.outputs.acceptance-dir }}

      - name: Save snapshots
        uses: getsentry/action-visual-snapshot@main
        with:
          # This value has to match artifact-name in the visual-diff execution
          artifact-name: chartcuterie-snapshots
          save-only: true
          snapshot-path: ${{ steps.setup.outputs.acceptance-dir }}

      - name: Handle artifacts
        uses: ./.github/actions/artifacts
        if: needs.files-changed.outputs.backend == 'true'

<<<<<<< HEAD
=======
  visual-diff:
    if: always()
    # This guarantees that we will only schedule Visual Snapshots if all
    # workflows that generate artifacts succeed
    needs: [acceptance, frontend, chartcuterie, files-changed]
    name: triggers visual snapshot
    runs-on: ubuntu-20.04
    timeout-minutes: 20
    steps:
      # If any jobs we depend on fail, we will fail since this checks triggers Visual Snapshots which is a required check
      - name: Check for failures
        if: contains(needs.*.result, 'failure')
        run: |
          echo "One of the dependent jobs have failed. You may need to re-run it." && exit 1

      - name: Determine snapshot version
        id: snapshot_ref
        run: |
          random=$(( ( RANDOM % 10 )  + 1 ));
          echo "::set-output name=ref::$([[ $random -ge 2 ]] && echo "pixelmatch" || echo "odiff")"

>>>>>>> 1a904463
      - name: Diff snapshots
        id: visual-snapshots-diff-pixelmatch
        uses: getsentry/action-visual-snapshot@main
<<<<<<< HEAD
=======
        # Run this step only if there are acceptance related code changes
        # Forks are handled in visual-diff.yml
        if: steps.snapshot_ref.outputs.ref == 'pixelmatch' && needs.files-changed.outputs.acceptance == 'true' && github.event.pull_request.head.repo.full_name == 'getsentry/sentry'
        with:
          api-token: ${{ secrets.VISUAL_SNAPSHOT_SECRET }}
          gcs-bucket: 'sentry-visual-snapshots'
          gcp-service-account-key: ${{ secrets.SNAPSHOT_GOOGLE_SERVICE_ACCOUNT_KEY }}

      - name: Diff snapshots
        id: visual-snapshots-diff-odiff
        uses: getsentry/action-visual-snapshot@905b7e3a7fdd913189b9a35dcef51b6b927f9598
        # Run this step only if there are acceptance related code changes
        # Forks are handled in visual-diff.yml
        if: steps.snapshot_ref.outputs.ref == 'odiff' && needs.files-changed.outputs.acceptance == 'true' && github.event.pull_request.head.repo.full_name == 'getsentry/sentry'
>>>>>>> 1a904463
        with:
          action-name: 'Chartcuterie Visual Snapshot'
          artifact-name: 'chartcuterie-snapshots'
          # If you want your PR to grab artifacts from this branch rather than the master branch
          # then change this to match your branch
          # base-branch: 'master'
          # XXX: Test against itself
          base-branch: 'armenzg/ci/acceptance-split-up'
          api-token: ${{ secrets.VISUAL_SNAPSHOT_SECRET }}
          gcs-bucket: 'sentry-visual-snapshots'
          gcp-service-account-key: ${{ secrets.SNAPSHOT_GOOGLE_SERVICE_ACCOUNT_KEY }}

  # Since Visual Snapshot is a required check we need to pretend to have run
  fake-visual-snapshot:
    name: Visual Snapshot
    needs: [files-changed]
    # Opposite condition to "triggers visual snapshot" required check
    if: needs.files-changed.outputs.acceptance != 'true'
    runs-on: ubuntu-20.04
    steps:
      - name: Sentaur attack
        run: |
          echo "This check pretends to be the Visual Snapshot to satisfy Github required checks"

  # This is temporary until we make "Acceptance" the required check
  fake-triggers-snapshot:
    name: triggers visual snapshot
    needs: [files-changed]
    # Opposite condition to "triggers visual snapshot" required check
    if: needs.files-changed.outputs.acceptance != 'true'
    runs-on: ubuntu-20.04
    steps:
      - name: Sentaur defense
        run: |
          echo "This is the beginning of how the Sentaurs defended themselves from the empire."<|MERGE_RESOLUTION|>--- conflicted
+++ resolved
@@ -337,50 +337,9 @@
         uses: ./.github/actions/artifacts
         if: needs.files-changed.outputs.backend == 'true'
 
-<<<<<<< HEAD
-=======
-  visual-diff:
-    if: always()
-    # This guarantees that we will only schedule Visual Snapshots if all
-    # workflows that generate artifacts succeed
-    needs: [acceptance, frontend, chartcuterie, files-changed]
-    name: triggers visual snapshot
-    runs-on: ubuntu-20.04
-    timeout-minutes: 20
-    steps:
-      # If any jobs we depend on fail, we will fail since this checks triggers Visual Snapshots which is a required check
-      - name: Check for failures
-        if: contains(needs.*.result, 'failure')
-        run: |
-          echo "One of the dependent jobs have failed. You may need to re-run it." && exit 1
-
-      - name: Determine snapshot version
-        id: snapshot_ref
-        run: |
-          random=$(( ( RANDOM % 10 )  + 1 ));
-          echo "::set-output name=ref::$([[ $random -ge 2 ]] && echo "pixelmatch" || echo "odiff")"
-
->>>>>>> 1a904463
       - name: Diff snapshots
         id: visual-snapshots-diff-pixelmatch
         uses: getsentry/action-visual-snapshot@main
-<<<<<<< HEAD
-=======
-        # Run this step only if there are acceptance related code changes
-        # Forks are handled in visual-diff.yml
-        if: steps.snapshot_ref.outputs.ref == 'pixelmatch' && needs.files-changed.outputs.acceptance == 'true' && github.event.pull_request.head.repo.full_name == 'getsentry/sentry'
-        with:
-          api-token: ${{ secrets.VISUAL_SNAPSHOT_SECRET }}
-          gcs-bucket: 'sentry-visual-snapshots'
-          gcp-service-account-key: ${{ secrets.SNAPSHOT_GOOGLE_SERVICE_ACCOUNT_KEY }}
-
-      - name: Diff snapshots
-        id: visual-snapshots-diff-odiff
-        uses: getsentry/action-visual-snapshot@905b7e3a7fdd913189b9a35dcef51b6b927f9598
-        # Run this step only if there are acceptance related code changes
-        # Forks are handled in visual-diff.yml
-        if: steps.snapshot_ref.outputs.ref == 'odiff' && needs.files-changed.outputs.acceptance == 'true' && github.event.pull_request.head.repo.full_name == 'getsentry/sentry'
->>>>>>> 1a904463
         with:
           action-name: 'Chartcuterie Visual Snapshot'
           artifact-name: 'chartcuterie-snapshots'
