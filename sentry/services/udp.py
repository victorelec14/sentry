"""
sentry.services.udp
~~~~~~~~~~~~~~~~~~~

:copyright: (c) 2010-2012 by the Sentry Team, see AUTHORS for more details.
:license: BSD, see LICENSE for more details.
"""

import socket
import logging

from sentry.services.base import Service

logger = logging.getLogger(__file__)


class CommandError(Exception):
    pass


def handle_sentry(data, address):
    from sentry.exceptions import InvalidData
    from sentry.coreapi import project_from_auth_vars, decode_and_decompress_data, \
        safely_load_json_string, validate_data, insert_data_to_database, APIError
    from sentry.utils.auth import parse_auth_header

    try:
        try:
            auth_header, data = data.split('\n\n', 1)
        except ValueError:
            raise APIError('missing auth header')

        auth_vars = parse_auth_header(auth_header)
        project = project_from_auth_vars(auth_vars, data)

        client = auth_vars.get('sentry_client')

        if not data.startswith('{'):
            data = decode_and_decompress_data(data)
        data = safely_load_json_string(data)

        try:
            validate_data(project, data, client)
        except InvalidData, e:
            raise APIError(unicode(e))

        return insert_data_to_database(data)
    except APIError, error:
        logger.error('bad message from %s: %s' % (address, error.msg))
        return error


class BaseUDPServer(Service):

    BUF_SIZE = 2 ** 16
    POOL_SIZE = 1000

    _socket = None
    _spawn = None

<<<<<<< HEAD
            return insert_data_to_database(data)
        except APIError, error:
            logger.error('bad message from %s: %s', address, error.msg)
            return error
=======
    def __init__(self, host=None, port=None, debug=False):
        super(BaseUDPServer, self).__init__(debug=debug)
        from sentry.conf import settings

        self.host = host or settings.UDP_HOST
        self.port = port or settings.UDP_PORT

    def setup(self):
        assert self._socket and self._spawn, \
            'Base class cannot be used to run the udp service.'

    def handle(self, data, address):
        return handle_sentry(data, address)
>>>>>>> d8a5ed85

    def run(self):
        try:
            self.setup()
        except ImportError:
            raise CommandError(
                'It seems that you don\'t have the ``%s`` package installed, '
                'which is required to run the udp service.' % (self.name,))
        sock = self._socket(socket.AF_INET, socket.SOCK_DGRAM)
        sock.setsockopt(socket.SOL_SOCKET, socket.SO_REUSEADDR, 1)
        sock.bind((self.host, self.port))
        while True:
            try:
                self._spawn(self.handle, *sock.recvfrom(self.BUF_SIZE))
            except (SystemExit, KeyboardInterrupt):
                break


class EventletUDPServer(BaseUDPServer):

    name = 'eventlet'

    def setup(self):
        import eventlet
        from eventlet.green import socket
        self._socket = socket.socket
        self._pool = eventlet.GreenPool(size=self.POOL_SIZE)
        self._spawn = self._pool.spawn_n


class GeventUDPServer(BaseUDPServer):

    name = 'gevent'

    def setup(self):
        from gevent import socket, pool
        self._socket = socket.socket
        self._pool = pool.Pool(size=self.POOL_SIZE)
        self._spawn = self._pool.spawn


default_servers = {
    'gevent': GeventUDPServer,
    'eventlet': EventletUDPServer,
}


def get_server_class(worker=None):
    from sentry.conf import settings

    if worker is None:
        # Use eventlet as default worker type
        worker = getattr(settings, 'UDP_WORKER', None) or 'eventlet'
    if worker not in default_servers:
        raise CommandError(
            'Unsupported udp server type; expected one of %s, but got "%s".' \
            % (', '.join(default_servers.keys()), worker))

    return default_servers[worker]


class SentryUDPServer(Service):
    '''
    It's factory for sentry udp servers. The factory class used for
    compatibility reason, you should not subclass it. See `get_server_class`
    function for details.
    '''
    def __new__(cls, *args, **kwargs):
        worker = kwargs.pop('worker', None)
        server_cls = get_server_class(worker=worker)
        return server_cls(*args, **kwargs)<|MERGE_RESOLUTION|>--- conflicted
+++ resolved
@@ -58,12 +58,6 @@
     _socket = None
     _spawn = None
 
-<<<<<<< HEAD
-            return insert_data_to_database(data)
-        except APIError, error:
-            logger.error('bad message from %s: %s', address, error.msg)
-            return error
-=======
     def __init__(self, host=None, port=None, debug=False):
         super(BaseUDPServer, self).__init__(debug=debug)
         from sentry.conf import settings
@@ -77,7 +71,6 @@
 
     def handle(self, data, address):
         return handle_sentry(data, address)
->>>>>>> d8a5ed85
 
     def run(self):
         try:
